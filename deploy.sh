#!/usr/bin/env bash

if [[ -z "${AAVS_PYTHON_BIN}" ]]; then
  export PYTHON=/usr/bin/python3
else
  export PYTHON=${AAVS_PYTHON_BIN}
fi

<<<<<<< HEAD
# Function to display installer help
function display_help(){
    echo "This script will install the AAVS system software in /opt/aavs."
    echo
    echo "Arguments:"
    echo "-C             Correlator will be compiled, installing CUDA and xGPU in the process (off by default)"
    echo "               NOTE: Automated install of CUDA and xGPU not supported yet"
    echo "-p             Activate AAVS virtualenv in .bashrc (off by default)"
    echo "-a <aavs path> specifies location of installed AAVS (default /opt/aavs), must be absolute"
    echo "-v <venv path> specifies location of 'python' virtualenv folder (default /opt/aavs)"
    echo "-b <pyfabil_branch> specifies pyfabil branch to be installed"
    echo "-t <itpm_bios_branch> specifies itpm-bios branch to be installed"
    echo "-c             clean build directories and installed python virtual environment"
    echo "-d             installs requirements for documentation, requires at least python 3.8.1"
    echo "-h             Print this message"
    echo "
This script should not be executed with sudo, however the user executing it must have sudo privileges. Only the user
running this script will have privileges to install additional python packages in the virtual environment.

After sucessfully executing this script, a station configuration file should be created. Refer to
    config/default_config.yml
It is suggested to copy, rename and modify the default configuration according to the used system.

A test environment in available in python/pyaavs/tests, refer to
    python/pyaavs/tests/doc/TPM_Hardware_test_user_manual.docx

The following directories should be deleted when encountering issues running this script:
    /opt/aavs/python
    src/build
    python/build
    python/dist
    third_party

Using the command line option -c will delete the above folders before installing aavs-system.

If issues are experienced with the ipython version installed by default, install a different ipython version in the
virtual environment using:
    pip install ipython==5.5.0

This script uses /usr/bin/python3 as default Python interpreter. To use another interpreter, for instance python3.8
instead of default python3, do as follows:

    AAVS_PYTHON_BIN=/usr/bin/python3.8
    export AAVS_PYTHON_BIN
    ./deploy.sh"
}

=======
>>>>>>> a894d424
# AAVS install directory. DO NOT CHANGE!
export DAQ_INSTALL=/opt/aavs
COMPILE_CORRELATOR=ON
<<<<<<< HEAD
ACTIVATE_VENV=false
PRINT_HELP=false
PYFABIL_BRANCH="master"
ITPM_BIOS_BRANCH="main"
INSTALL_DOCS_REQS=false

# Process command-line arguments

while getopts "Chpcdb:t:v:a:" flag
do
    case "${flag}" in
        C) COMPILE_CORRELATOR=ON ;;
        h) PRINT_HELP=true ;;
        p) ACTIVATE_VENV=true ;;
        c) CLEAN=true ;;
        d) INSTALL_DOCS_REQS=true ;;
        b) PYFABIL_BRANCH=${OPTARG} ;;
        t) ITPM_BIOS_BRANCH=${OPTARG} ;;
        v) export VENV_INSTALL=${OPTARG%/}
           if [[ ${VENV_INSTALL:0:1} == "-" ]]; then # If argument is next option
             echo "Error: -${flag} requires an argument."
             exit 1                   # Exit abnormally.
           fi
           echo "Selected venv Path: $VENV_INSTALL" ;;
        a) export AAVS_INSTALL=${OPTARG%/}
           if [[ ${AAVS_INSTALL:0:1} == "-" ]]; then # If argument is next option
             echo "Error: -${flag} requires an argument."
             exit 1                   # Exit abnormally.
           fi
           echo "Selected AAVS Path: $AAVS_INSTALL" ;;

        \?)                                    # If expected argument omitted:
           echo "Error: missing argument."
           exit 1                   # Exit abnormally.
           ;;
    esac
done


if [ "$VENV_INSTALL" == "/opt/aavs" ]; then
    export VENV_INSTALL=$AAVS_INSTALL;
fi


# Check if printing help
if [ $PRINT_HELP == true ]; then
    display_help
    exit
fi
=======
>>>>>>> a894d424

# Check if compiling correlator
if [ $COMPILE_CORRELATOR == ON ]; then
    echo "============ COMPILING CORRELATOR ==========="
else
    echo "========== NOT COMPILING CORRELATOR ========="
fi

echo -e "\n==== Configuring AAVS System  ====\n"

# Helper function to install required package
function install_package(){
    PKG_OK=$(dpkg-query -W --showformat='${Status}\n' $1 | grep "install ok installed")
    if [[ "" == "$PKG_OK" ]]; then
      echo "Installing $1."
      sudo apt-get -qq --yes install $1 > /dev/null || exit
      return  0 # Return success status
    else
      echo "$1 already installed"
      return 1  # Return fail status (already installed)
    fi
}

<<<<<<< HEAD

# Check if printing help
if [ $CLEAN == true ]; then
    echo "Cleaning aavs-system installation"
    sudo rm -r $VENV_INSTALL/python src/build python/build python/dist third_party
fi

=======
>>>>>>> a894d424
# Create installation directory tree
function create_install() {

  # Create install directory if it does not exist
  if [ ! -d "$DAQ_INSTALL" ]; then
	  sudo mkdir -p $DAQ_INSTALL
	  sudo chown $USER $DAQ_INSTALL
  fi

  # Create lib directory
  if [ ! -d "$DAQ_INSTALL/lib" ]; then
    mkdir -p $DAQ_INSTALL/lib
    echo "export LD_LIBRARY_PATH=LD_LIBRARY_PATH:${DAQ_INSTALL}/lib" >> ~/.bashrc
  fi

  # Add directory to LD_LIBRARY_PATH
  if [[ ! ":$LD_LIBRARY_PATH:" == *"aavs"* ]]; then
<<<<<<< HEAD
    export LD_LIBRARY_PATH=$AAVS_INSTALL/lib${LD_LIBRARY_PATH:+:$LD_LIBRARY_PATH}
=======
    export LD_LIBRARY_PATH=$DAQ_INSTALL/lib${LD_LIBRARY_PATH:+:$LD_LIBRARY_PATH}
>>>>>>> a894d424
  fi

  # Create bin directory and add to path
  if [ ! -d "$DAQ_INSTALL/bin" ]; then
    mkdir -p $DAQ_INSTALL/bin
    export PATH=$DAQ_INSTALL/bin:$PATH
    echo "export PATH=$PATH:${DAQ_INSTALL}/bin" >> ~/.bashrc
  fi

  # Export AAVS bin directory
  if [ -z "$AAVS_BIN" ]; then
    export AAVS_BIN=$DAQ_INSTALL/bin
  fi

  # Create include directory
<<<<<<< HEAD
  if [[ ! -d "$AAVS_INSTALL/include" ]]; then
    mkdir -p $AAVS_INSTALL/include
  fi

  # Create log directory
  sudo groupadd aavs_logger
  if [[ ! -d "$AAVS_INSTALL/log" ]]; then
    mkdir -p $AAVS_INSTALL/log
  fi
  sudo chgrp aavs_logger $AAVS_INSTALL/log
  sudo chmod 775 $AAVS_INSTALL/log
  sudo chmod g+s $AAVS_INSTALL/log
  if [[ -f "$AAVS_INSTALL/log/aavs.log" ]]; then
     sudo chmod 664 $AAVS_INSTALL/log/aavs.log
     sudo chgrp aavs_logger $AAVS_INSTALL/log/aavs.log
  fi



  # Create python3 virtual environment
  if [[ ! -d "$VENV_INSTALL/python" ]]; then
    mkdir -p $VENV_INSTALL/python

    # Create python virtual environment
    # virtualenv -p python3 $AAVS_INSTALL/python
    $PYTHON -m venv $VENV_INSTALL/python
    
    # Add AAVS virtual environment alias to .bashrc, uses default venv
    if [[ ! -n "`cat ~/.bashrc | grep aavs_python`" ]]; then
      echo "alias aavs_python=\"source /opt/aavs/python/bin/activate\"" >> ~/.bashrc
      echo "Setting virtual environment alias"

      # Check if compiling correlator
      if [ $ACTIVATE_VENV == true ]; then
          echo "aavs_python" >> ~/.bashrc
      fi
    fi
=======
  if [[ ! -d "$DAQ_INSTALL/include" ]]; then
    mkdir -p $DAQ_INSTALL/include
>>>>>>> a894d424
  fi
}

# Installing required system packages
install_package cmake
install_package git
install_package git-lfs
install_package libyaml-dev
install_package python3-dev
install_package python3-virtualenv
install_package libnuma-dev
install_package build-essential

# Set up NTP synchronisation
if install_package ntp; then
    sudo service ntp reload
fi

# Create installation directory
create_install
echo "Created installation directory tree"

<<<<<<< HEAD
# If software directory is not defined in environment, set it
if [ -z "$AAVS_SOFTWARE_DIRECTORY" ]; then
  export AAVS_SOFTWARE_DIRECTORY=`pwd`
fi


if [[ ! -n "`cat $VENV_INSTALL/python/bin/activate | grep AAVS_INSTALL`" ]]; then
    echo "export AAVS_INSTALL=$AAVS_INSTALL" >> $VENV_INSTALL/python/bin/activate
fi

# Start python virtual environment
source $VENV_INSTALL/python/bin/activate

=======
>>>>>>> a894d424
# Update pip
pip install -U pip

# Create a temporary setup directory and cd into it
if [[ ! -d "third_party" ]]; then
  mkdir third_party
fi

pushd third_party || exit

  # Install DAQ
  if [[ ! -d "aavs-daq" ]]; then
    git clone https://gitlab.com/ska-telescope/aavs-daq

    pushd aavs-daq || exit
      git reset --hard $AAVS_DAQ_SHA
    popd

    pushd aavs-daq/src || exit
      if [[ ! -d build ]]; then
        mkdir build
      fi
	# Install DAQ C++ core
        pushd build || exit
        cmake -DCMAKE_INSTALL_PREFIX=$DAQ_INSTALL -DWITH_BCC=OFF .. || exit
        make -B -j8 install || exit
      popd
    popd
  fi
<<<<<<< HEAD

  # Install itpm-bios
  pip install git+https://gitlab.com/sanitaseg/itpm-bios.git@$ITPM_BIOS_BRANCH --force-reinstall

=======
>>>>>>> a894d424
popd

# Install C++ src
if [ ! -d build ]; then
  mkdir build
fi

pushd build || exit
  cmake -DCMAKE_INSTALL_PREFIX=$DAQ_INSTALL -DWITH_CORRELATOR=$COMPILE_CORRELATOR ../cdaq || exit
  make -B -j4 install || exit
popd

# Install required python packages
<<<<<<< HEAD
pushd python || exit
  pip install -r requirements.pip || exit
  if [ $INSTALL_DOCS_REQS == true ]; then
    pip install -r requirements_docs.pip || exit
  fi
  python setup.py install || exit
popd

# Link required scripts to bin directory
FILE=$AAVS_BIN/acquire_station_beam
if [ -e $FILE ]; then
  sudo rm $FILE
fi
sudo cp $PWD/src/build/acquire_station_beam $AAVS_BIN/
chmod u+x $FILE

FILE=$AAVS_BIN/daq_plotter.py
if [ -e $FILE ]; then
  sudo rm $FILE
fi
sudo ln -s $PWD/python/pydaq/daq_plotter.py $FILE
chmod u+x $FILE

FILE=$AAVS_BIN/daq_receiver.py
if [ -e $FILE ]; then
  sudo rm $FILE
fi
ln -s $PWD/python/pydaq/daq_receiver.py $FILE
chmod u+x $FILE

FILE=$AAVS_BIN/station.py
if [ -e $FILE ]; then
  sudo rm $FILE
fi
ln -s $PWD/python/pyaavs/station.py $FILE
chmod u+x $FILE

DIR=$AAVS_INSTALL/bitfiles
if [ -d $DIR ]; then
  sudo rm -r $DIR
fi
ln -s $PWD/bitfiles $DIR

DIR=$AAVS_INSTALL/config
if [ -d $DIR ]; then
  sudo rm -r $DIR
fi
ln -s $PWD/config $DIR
=======
pip install -r cdaq_requirements.pip || exit
pip install .
>>>>>>> a894d424


echo ""
echo "Installation finished. Please check your .bashrc file and source it to update your environment."
echo ""
<<<<<<< HEAD
echo "Instructions to update the TPM BIOS are available here: https://gitlab.com/sanitaseg/itpm-bios"
=======
echo "Installation finished."
>>>>>>> a894d424
echo ""<|MERGE_RESOLUTION|>--- conflicted
+++ resolved
@@ -6,111 +6,9 @@
   export PYTHON=${AAVS_PYTHON_BIN}
 fi
 
-<<<<<<< HEAD
-# Function to display installer help
-function display_help(){
-    echo "This script will install the AAVS system software in /opt/aavs."
-    echo
-    echo "Arguments:"
-    echo "-C             Correlator will be compiled, installing CUDA and xGPU in the process (off by default)"
-    echo "               NOTE: Automated install of CUDA and xGPU not supported yet"
-    echo "-p             Activate AAVS virtualenv in .bashrc (off by default)"
-    echo "-a <aavs path> specifies location of installed AAVS (default /opt/aavs), must be absolute"
-    echo "-v <venv path> specifies location of 'python' virtualenv folder (default /opt/aavs)"
-    echo "-b <pyfabil_branch> specifies pyfabil branch to be installed"
-    echo "-t <itpm_bios_branch> specifies itpm-bios branch to be installed"
-    echo "-c             clean build directories and installed python virtual environment"
-    echo "-d             installs requirements for documentation, requires at least python 3.8.1"
-    echo "-h             Print this message"
-    echo "
-This script should not be executed with sudo, however the user executing it must have sudo privileges. Only the user
-running this script will have privileges to install additional python packages in the virtual environment.
-
-After sucessfully executing this script, a station configuration file should be created. Refer to
-    config/default_config.yml
-It is suggested to copy, rename and modify the default configuration according to the used system.
-
-A test environment in available in python/pyaavs/tests, refer to
-    python/pyaavs/tests/doc/TPM_Hardware_test_user_manual.docx
-
-The following directories should be deleted when encountering issues running this script:
-    /opt/aavs/python
-    src/build
-    python/build
-    python/dist
-    third_party
-
-Using the command line option -c will delete the above folders before installing aavs-system.
-
-If issues are experienced with the ipython version installed by default, install a different ipython version in the
-virtual environment using:
-    pip install ipython==5.5.0
-
-This script uses /usr/bin/python3 as default Python interpreter. To use another interpreter, for instance python3.8
-instead of default python3, do as follows:
-
-    AAVS_PYTHON_BIN=/usr/bin/python3.8
-    export AAVS_PYTHON_BIN
-    ./deploy.sh"
-}
-
-=======
->>>>>>> a894d424
 # AAVS install directory. DO NOT CHANGE!
 export DAQ_INSTALL=/opt/aavs
 COMPILE_CORRELATOR=ON
-<<<<<<< HEAD
-ACTIVATE_VENV=false
-PRINT_HELP=false
-PYFABIL_BRANCH="master"
-ITPM_BIOS_BRANCH="main"
-INSTALL_DOCS_REQS=false
-
-# Process command-line arguments
-
-while getopts "Chpcdb:t:v:a:" flag
-do
-    case "${flag}" in
-        C) COMPILE_CORRELATOR=ON ;;
-        h) PRINT_HELP=true ;;
-        p) ACTIVATE_VENV=true ;;
-        c) CLEAN=true ;;
-        d) INSTALL_DOCS_REQS=true ;;
-        b) PYFABIL_BRANCH=${OPTARG} ;;
-        t) ITPM_BIOS_BRANCH=${OPTARG} ;;
-        v) export VENV_INSTALL=${OPTARG%/}
-           if [[ ${VENV_INSTALL:0:1} == "-" ]]; then # If argument is next option
-             echo "Error: -${flag} requires an argument."
-             exit 1                   # Exit abnormally.
-           fi
-           echo "Selected venv Path: $VENV_INSTALL" ;;
-        a) export AAVS_INSTALL=${OPTARG%/}
-           if [[ ${AAVS_INSTALL:0:1} == "-" ]]; then # If argument is next option
-             echo "Error: -${flag} requires an argument."
-             exit 1                   # Exit abnormally.
-           fi
-           echo "Selected AAVS Path: $AAVS_INSTALL" ;;
-
-        \?)                                    # If expected argument omitted:
-           echo "Error: missing argument."
-           exit 1                   # Exit abnormally.
-           ;;
-    esac
-done
-
-
-if [ "$VENV_INSTALL" == "/opt/aavs" ]; then
-    export VENV_INSTALL=$AAVS_INSTALL;
-fi
-
-
-# Check if printing help
-if [ $PRINT_HELP == true ]; then
-    display_help
-    exit
-fi
-=======
->>>>>>> a894d424
 
 # Check if compiling correlator
 if [ $COMPILE_CORRELATOR == ON ]; then
@@ -134,16 +32,6 @@
     fi
 }
 
-<<<<<<< HEAD
-
-# Check if printing help
-if [ $CLEAN == true ]; then
-    echo "Cleaning aavs-system installation"
-    sudo rm -r $VENV_INSTALL/python src/build python/build python/dist third_party
-fi
-
-=======
->>>>>>> a894d424
 # Create installation directory tree
 function create_install() {
 
@@ -161,11 +49,7 @@
 
   # Add directory to LD_LIBRARY_PATH
   if [[ ! ":$LD_LIBRARY_PATH:" == *"aavs"* ]]; then
-<<<<<<< HEAD
-    export LD_LIBRARY_PATH=$AAVS_INSTALL/lib${LD_LIBRARY_PATH:+:$LD_LIBRARY_PATH}
-=======
     export LD_LIBRARY_PATH=$DAQ_INSTALL/lib${LD_LIBRARY_PATH:+:$LD_LIBRARY_PATH}
->>>>>>> a894d424
   fi
 
   # Create bin directory and add to path
@@ -181,48 +65,8 @@
   fi
 
   # Create include directory
-<<<<<<< HEAD
-  if [[ ! -d "$AAVS_INSTALL/include" ]]; then
-    mkdir -p $AAVS_INSTALL/include
-  fi
-
-  # Create log directory
-  sudo groupadd aavs_logger
-  if [[ ! -d "$AAVS_INSTALL/log" ]]; then
-    mkdir -p $AAVS_INSTALL/log
-  fi
-  sudo chgrp aavs_logger $AAVS_INSTALL/log
-  sudo chmod 775 $AAVS_INSTALL/log
-  sudo chmod g+s $AAVS_INSTALL/log
-  if [[ -f "$AAVS_INSTALL/log/aavs.log" ]]; then
-     sudo chmod 664 $AAVS_INSTALL/log/aavs.log
-     sudo chgrp aavs_logger $AAVS_INSTALL/log/aavs.log
-  fi
-
-
-
-  # Create python3 virtual environment
-  if [[ ! -d "$VENV_INSTALL/python" ]]; then
-    mkdir -p $VENV_INSTALL/python
-
-    # Create python virtual environment
-    # virtualenv -p python3 $AAVS_INSTALL/python
-    $PYTHON -m venv $VENV_INSTALL/python
-    
-    # Add AAVS virtual environment alias to .bashrc, uses default venv
-    if [[ ! -n "`cat ~/.bashrc | grep aavs_python`" ]]; then
-      echo "alias aavs_python=\"source /opt/aavs/python/bin/activate\"" >> ~/.bashrc
-      echo "Setting virtual environment alias"
-
-      # Check if compiling correlator
-      if [ $ACTIVATE_VENV == true ]; then
-          echo "aavs_python" >> ~/.bashrc
-      fi
-    fi
-=======
   if [[ ! -d "$DAQ_INSTALL/include" ]]; then
     mkdir -p $DAQ_INSTALL/include
->>>>>>> a894d424
   fi
 }
 
@@ -245,22 +89,6 @@
 create_install
 echo "Created installation directory tree"
 
-<<<<<<< HEAD
-# If software directory is not defined in environment, set it
-if [ -z "$AAVS_SOFTWARE_DIRECTORY" ]; then
-  export AAVS_SOFTWARE_DIRECTORY=`pwd`
-fi
-
-
-if [[ ! -n "`cat $VENV_INSTALL/python/bin/activate | grep AAVS_INSTALL`" ]]; then
-    echo "export AAVS_INSTALL=$AAVS_INSTALL" >> $VENV_INSTALL/python/bin/activate
-fi
-
-# Start python virtual environment
-source $VENV_INSTALL/python/bin/activate
-
-=======
->>>>>>> a894d424
 # Update pip
 pip install -U pip
 
@@ -290,13 +118,6 @@
       popd
     popd
   fi
-<<<<<<< HEAD
-
-  # Install itpm-bios
-  pip install git+https://gitlab.com/sanitaseg/itpm-bios.git@$ITPM_BIOS_BRANCH --force-reinstall
-
-=======
->>>>>>> a894d424
 popd
 
 # Install C++ src
@@ -310,67 +131,14 @@
 popd
 
 # Install required python packages
-<<<<<<< HEAD
-pushd python || exit
-  pip install -r requirements.pip || exit
-  if [ $INSTALL_DOCS_REQS == true ]; then
-    pip install -r requirements_docs.pip || exit
-  fi
-  python setup.py install || exit
-popd
-
-# Link required scripts to bin directory
-FILE=$AAVS_BIN/acquire_station_beam
-if [ -e $FILE ]; then
-  sudo rm $FILE
-fi
-sudo cp $PWD/src/build/acquire_station_beam $AAVS_BIN/
-chmod u+x $FILE
-
-FILE=$AAVS_BIN/daq_plotter.py
-if [ -e $FILE ]; then
-  sudo rm $FILE
-fi
-sudo ln -s $PWD/python/pydaq/daq_plotter.py $FILE
-chmod u+x $FILE
-
-FILE=$AAVS_BIN/daq_receiver.py
-if [ -e $FILE ]; then
-  sudo rm $FILE
-fi
-ln -s $PWD/python/pydaq/daq_receiver.py $FILE
-chmod u+x $FILE
-
-FILE=$AAVS_BIN/station.py
-if [ -e $FILE ]; then
-  sudo rm $FILE
-fi
-ln -s $PWD/python/pyaavs/station.py $FILE
-chmod u+x $FILE
-
-DIR=$AAVS_INSTALL/bitfiles
-if [ -d $DIR ]; then
-  sudo rm -r $DIR
-fi
-ln -s $PWD/bitfiles $DIR
-
-DIR=$AAVS_INSTALL/config
-if [ -d $DIR ]; then
-  sudo rm -r $DIR
-fi
-ln -s $PWD/config $DIR
-=======
 pip install -r cdaq_requirements.pip || exit
 pip install .
->>>>>>> a894d424
 
 
 echo ""
 echo "Installation finished. Please check your .bashrc file and source it to update your environment."
 echo ""
-<<<<<<< HEAD
 echo "Instructions to update the TPM BIOS are available here: https://gitlab.com/sanitaseg/itpm-bios"
-=======
+echo ""
 echo "Installation finished."
->>>>>>> a894d424
 echo ""