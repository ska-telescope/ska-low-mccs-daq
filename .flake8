--- conflicted
+++ resolved
@@ -13,10 +13,5 @@
 per-file-ignores =
     # N802 = PEP8 lowercase function name -- conflicts with Tango conventions
     src/ska_low_mccs_daq/daq_receiver/daq_receiver_device.py: N802
-<<<<<<< HEAD
-    testing/src/tests/unit/daq_receiver/test_daq_receiver_device.py: N802
-    testing/src/tests/functional/conftest.py: N802
-=======
     tests/unit/daq_receiver/test_daq_receiver_device.py: N802
-    tests/functional/conftest.py: N802
->>>>>>> 8dde6160
+    tests/functional/conftest.py: N802