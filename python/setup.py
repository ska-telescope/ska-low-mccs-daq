--- conflicted
+++ resolved
@@ -2,11 +2,7 @@
 
 setup(
     name='aavs-system',
-<<<<<<< HEAD
-    version='1.3.2',
-=======
     version='1.4.0',
->>>>>>> 38a9379a
     packages=find_packages(),
     url='https://gitlab.com/ska-telescope/aavs-system',
     license='',
