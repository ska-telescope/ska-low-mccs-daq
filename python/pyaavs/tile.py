--- conflicted
+++ resolved
@@ -747,14 +747,10 @@
 
                 if qsfp_detection == "all":
                     cable_detected = True
-<<<<<<< HEAD
                 elif qsfp_detection == "flyover_test":
                     cable_detected = True
                     self.tpm.tpm_test_firmware[n].configure_40g_core_flyover_test()
-                elif qsfp_detection == "auto" and self.is_qsfp_cable_plugged(n):
-=======
                 elif qsfp_detection == "auto" and self.is_qsfp_module_plugged(n):
->>>>>>> 9cf73ad2
                     cable_detected = True
                 elif n == 0 and qsfp_detection == "qsfp1":
                     cable_detected = True
