--- conflicted
+++ resolved
@@ -12,24 +12,13 @@
     real-daq-1:
       sps:
         daq:
-<<<<<<< HEAD
           two-pod-daq: false
 
 helm_values:
   ska-tango-devices:
-    deviceServers:
-      daq:
-        daq-ci-1:
-          volumes: ~
-        daq-real-daq-1:
-          volumes: ~
     devices:
       MccsDaqReceiver:
         low-mccs/daqreceiver/real-daq-1:
           NumberOfTiles: 8
         low-mccs/daqreceiver/real-daq-1-bandpass:
-          NumberOfTiles: 8
-  storage: ~
-=======
-          two-pod-daq: false
->>>>>>> aef2dbab
+          NumberOfTiles: 8