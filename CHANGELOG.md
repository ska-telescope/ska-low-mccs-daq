--- conflicted
+++ resolved
@@ -1,14 +1,12 @@
 # Version History
 
-<<<<<<< HEAD
 ## Unreleased
 
 * [THORN-180] Expose DaqStatus as attributes
-=======
+
 ## 3.0.0-rc2
 
 * [THORN-220] Add cleanup for component manager.
->>>>>>> e67a07a2
 
 ## 3.0.0-rc1
 
