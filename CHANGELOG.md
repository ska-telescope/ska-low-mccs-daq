# Version History

<<<<<<< HEAD
## 3.3.0

* [THORN-247] Added a new correlator mode for the Tensor Core Correlator (https://git.astron.nl/RD/tensor-core-correlator/-/tree/master).
    It lives in a new DaqMode 'TC_CORRELATOR_DATA' and should be considered experimental for now.
    
=======
## Unreleased

## 4.1.2

* [JANUS-257] Fixed the type of subarray_id in the StationMetadata class to match with StationData.h
* [THORN-257] Added MarkDone() command
* [JANUS-273] Updated environment variable used in acquire_station_beam.cpp to align with other data modes

## 4.1.1

* [JANUS-257] Deleted a space in a field name in BeamMetadata

## 4.1.0

* [JANUS-257] Added the SPEAD header metadata to the callbacks of RAW_DATA, BEAM_DATA, INTEGRATED_BEAM_DATA, STATION_BEAM_DATA, ANTENNA_BUFFER DAQ modes.
* [JANUS-257] Added channelised data SPEAD headers to callback as metadata.

## 4.0.0

* [THORN-172] The old two pod DAQ has been removed.

>>>>>>> 170111c3
## 3.2.2

* [THORN-248] Update ska-low-mccs-common dependency.

## 3.2.1

* [LOW-1593] Eliminate dependency on bitnami images / charts

## 3.2.0

* [THORN-197] Add attributes nofPackets/bufferCount for raw station beam. Link up ringbufferOccupancy/lostPushes for raw station beam.

## 3.1.0

* [THORN-38] Added Raw station beam data consumer.
Known bug: If Daq is configured for a single channel and a channel > ~8 is chosen then a segfault is observed when receiving data. See `https://jira.skatelescope.org/browse/THORN-242`

## 3.0.2

* [SKB-996] Fix bug with x pol data in the station data consumer having a fake additional 1e-6 power values.
* [SKB-996] Fix bug with the bandpass DAQ loadbalancer not exposing port 4660 on UDP.

## 3.0.1

* [REL-2240] Moved back to STFC pipelines
* [THORN-235] Fix data callback attribute

## 3.0.0

* [SKB-490] Fix timestamps being all zeroes for integrated channel data by adding sampling time to ingest data call.
* [THORN-229] Fix StartBandpassMonitor internal command interface, reinstate necessary configuration checks.
* [THORN-196] Added attributes for the correlator mode: nofSamples, correlatorTimeTaken
* [THORN-203] The nofPackets attribute now works for integrated channel data.
* [THORN-178] Added attribute to expose aavsdaq library version
* [SKB-827] Fixed a memory leak in StationData.cpp. The DoubleBuffer was cleaning up the incorrect number of buffers.
* [SKB-827] Updated aavs-daq reference for fixes to the ringbuffer.
* [SPRTS-388] SIMD optimisations to station beam data mode to be more resiliant to bursty behaviour.
* [THORN-215] Add json validation to MccsDaq configure command.
* [THORN-180] Expose DaqStatus as attributes
* [THORN-233] Added documentation for new attributes
* [THORN-187] Added ringbuffer diagnostic attributes ringbufferOccupancy and lostPushes
* [THORN-185] Added interface monitoring points and station beam monitoring points

## 3.0.0-rc2

* [THORN-220] Add cleanup for component manager.

## 3.0.0-rc1

* [THORN-174] Update DaqComponentManager to talk to DaqReceiver. (DaqComponentManager -> DaqHandler -> DaqReceiver is now DaqComponentManager -> DaqRecevier)

## 2.1.0

* [THORN-217] Add method for fetching loadbalancer IP
* [THORN-170] Update Dockerfile to support a Tango device too. It remains backward compatible with the two-pod-daq.
* [THORN-215] Update configuration after writing.
* [THORN-171] Copy the DAQ tango device into ska-low-mccs-daq.

## 2.0.4

* [THORN-160] Re-add methods that were omitted during the repo reshuffle.

## 2.0.3

* [JANUS-153] Fix to typo in daq_receiver_interface

## 2.0.2

* [JANUS-146] Fix Error Message "AAVS_SOFTWARE_DIRECTORY not defined"

## 2.0.1

* [JANUS-142] Fixed imports in daq_plotter and daq_receiver required for CLI usage
* [SPRTS-260] Fixed issue with pydaq not locking hdf5 files introduced in bug fix AAVS-System release 2.1.4

## 2.0.0

* [THORN-110] Pull aavs-system code in to its new home. We now don't clone aavs-system and instead use the copied code when building the image. Changes should be transparent to users. Relax python version requirements.

## 1.0.2

* [THORN-97] Expose LoadBalancer IP through DaqStatus if loadbalancer is present

## 1.0.1

* [SKB-799] Pull fix in aavs system to DAQ

## 1.0.0

* [THORN-17] 1.0.0 release - all MCCS repos

## 0.10.0

* [THORN-12] Add methods/attributes to measure data rate over receiver interface.

## 0.9.2

* [SKB-705] DaqHandler to handle DAQ receiver restart gracefully while bandpass monitoring is active
* [THORN-35] Update CODEOWNERS.

## 0.9.1

* [SKB-610] Add StationID as a configuration option.

## 0.9.0

* [MCCS-2227] support SIGTERM in daq receivers so that Pods terminate gracefully
* [SKB-524] allow specifying memory limits for receivers
* [MCCS-2230] ensure that the receiver interface specified in environment variables is used by default
* [SKB-494] update aavs-system/pydaq to support the new SPEAD format

## 0.8.0

* [MCCS-2141] Update to ska-control-model 1.0.0

## 0.7.0

* [MCCS-2213] Reconfigure helmfile templates to pull configuration info from TelModel.
* [MCCS-2202] Allow to configure from an optional NAD.
* [MCCS-2191] Move static Daq properties from Tango device to backend.
* [SPRTS-224] Invert the interpretation of X and Y HDF5 file indices.
* [LOW-938] Add ska-low-deployment as `.deploy` submodule containing deployment templates.
* [MCCS-2189] Allow exposing Daq's data service as a LoadBalancer with external IP.
* [MCCS-2189] Deploy two daqs per station. One for calibration one for bandpasses.

## 0.6.2

* [MCCS-1883] Add bandpass monitor labels. Fix attribute size.
* [MCCS-1885] Introduce `cadence` as an argument to bandpass monitor.
* [MCCS-2046] Update Pyfabil and AAVS-System references.

## 0.6.1

* [MCCS-1940] Fix DAQ deployment bug

## 0.6.0

* [MCCS-1631] Add bandpass monitor.

## 0.5.0

* [LOW-580] Use a queue.SimpleQueue instead of a custom buffer
* [MCCS-1808] Propagate ADR-55 changes to daq-handler.
* [MCCS-1776] Add external daq instructions to ReadTheDocs.
* [MCCS-1706] Bug fix in json serialisation.
* [MCCS-1684] Remote platform specs

## 0.4.0

* [MCCS-1665, MCCS-1668] platform-dependent chart configurationrefactor
* [MCCS-1586] Allow the DaqHandler to expose received metadata
* [MCCS-1633, MCCS-1636] Docs theme updates
* [MCCS-1541, MCCS-1542] Correlator support
* [MCCS-1613] Add version logging to device init
* [MCCS-1355] Refactor to align with ska-tango-base ComponentManager
* [MCCS-1599, MCCS-1537, MCCS-1534, MCCS-1538, MCCS-1540] Refactor to move Tango device to ska-low-mccs-spshw, and use ska-low-mccs-daq-interface

## 0.3.0

* [MCCS-1510] chart rewrite with PVC support
* [MCCS-1502] Chart template fix
* [MCCS-1487] test harness
* [MCCS-1432] Add xray integration to mccs-daq repo
* [MCCS-1203] Proposed changes resulting from thin_slice_demo.
* [MCCS-1423] Update pyfabil and aavs-system version
* [MCCS-1347] Fix when DAQ connects to its DaqReceiver
* [MCCS-1310] dependency update

## 0.2.0

* MCCS-1326 Implement prototype gRPC solution for DAQ
* MCCS-1279 Pin Pyfabil and Daq versions
* MCCS-1194 Fix bug with DaqReceiver.Start
* MCCS-1083 Report Status of MccsDaqReceiver
* MCCS-1098 Add GetConfiguration command to DAQ

## 0.1.2

* update .gitlab-ci.yml

## 0.1.1

* MCCS-1177 add helm chart option

## 0.1.0

* LOW-379 Expose device configurations
* MCCS-1153 Add command to set default consumers to start.
* MCCS-1094 "Implement BDD test for DAQ configuration"
* MCCS-1152 Daq permissions workaround
* MCCS-1078 Move MccsDaqReceiver device into its own repo.

Initial release

* MCCS-1149 - initial creation<|MERGE_RESOLUTION|>--- conflicted
+++ resolved
@@ -1,13 +1,9 @@
 # Version History
 
-<<<<<<< HEAD
-## 3.3.0
+## Unreleased
 
 * [THORN-247] Added a new correlator mode for the Tensor Core Correlator (https://git.astron.nl/RD/tensor-core-correlator/-/tree/master).
     It lives in a new DaqMode 'TC_CORRELATOR_DATA' and should be considered experimental for now.
-    
-=======
-## Unreleased
 
 ## 4.1.2
 
@@ -28,7 +24,30 @@
 
 * [THORN-172] The old two pod DAQ has been removed.
 
->>>>>>> 170111c3
+## Unreleased
+
+* [THORN-247] Added a new correlator mode for the Tensor Core Correlator (https://git.astron.nl/RD/tensor-core-correlator/-/tree/master).
+    It lives in a new DaqMode 'TC_CORRELATOR_DATA' and should be considered experimental for now.
+
+## 4.1.2
+
+* [JANUS-257] Fixed the type of subarray_id in the StationMetadata class to match with StationData.h
+* [THORN-257] Added MarkDone() command
+* [JANUS-273] Updated environment variable used in acquire_station_beam.cpp to align with other data modes
+
+## 4.1.1
+
+* [JANUS-257] Deleted a space in a field name in BeamMetadata
+
+## 4.1.0
+
+* [JANUS-257] Added the SPEAD header metadata to the callbacks of RAW_DATA, BEAM_DATA, INTEGRATED_BEAM_DATA, STATION_BEAM_DATA, ANTENNA_BUFFER DAQ modes.
+* [JANUS-257] Added channelised data SPEAD headers to callback as metadata.
+
+## 4.0.0
+
+* [THORN-172] The old two pod DAQ has been removed.
+    
 ## 3.2.2
 
 * [THORN-248] Update ska-low-mccs-common dependency.
