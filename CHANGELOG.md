# Version History

<<<<<<< HEAD
## 3.3.0

* [THORN-247] Added a new correlator mode for the Tensor Core Correlator (https://git.astron.nl/RD/tensor-core-correlator/-/tree/master).
    It lives in a new DaqMode 'TC_CORRELATOR_DATA' and should be considered experimental for now.
=======
## 3.2.1

* [LOW-1593] Eliminate dependency on bitnami images / charts
>>>>>>> 3468d498

## 3.2.0

* [THORN-197] Add attributes nofPackets/bufferCount for raw station beam. Link up ringbufferOccupancy/lostPushes for raw station beam.

## 3.1.0

* [THORN-38] Added Raw station beam data consumer.
Known bug: If Daq is configured for a single channel and a channel > ~8 is chosen then a segfault is observed when receiving data. See `https://jira.skatelescope.org/browse/THORN-242`

## 3.0.2

* [SKB-996] Fix bug with x pol data in the station data consumer having a fake additional 1e-6 power values.
* [SKB-996] Fix bug with the bandpass DAQ loadbalancer not exposing port 4660 on UDP.

## 3.0.1

* [REL-2240] Moved back to STFC pipelines
* [THORN-235] Fix data callback attribute

## 3.0.0

* [SKB-490] Fix timestamps being all zeroes for integrated channel data by adding sampling time to ingest data call.
* [THORN-229] Fix StartBandpassMonitor internal command interface, reinstate necessary configuration checks.
* [THORN-196] Added attributes for the correlator mode: nofSamples, correlatorTimeTaken
* [THORN-203] The nofPackets attribute now works for integrated channel data.
* [THORN-178] Added attribute to expose aavsdaq library version
* [SKB-827] Fixed a memory leak in StationData.cpp. The DoubleBuffer was cleaning up the incorrect number of buffers.
* [SKB-827] Updated aavs-daq reference for fixes to the ringbuffer.
* [SPRTS-388] SIMD optimisations to station beam data mode to be more resiliant to bursty behaviour.
* [THORN-215] Add json validation to MccsDaq configure command.
* [THORN-180] Expose DaqStatus as attributes
* [THORN-233] Added documentation for new attributes
* [THORN-187] Added ringbuffer diagnostic attributes ringbufferOccupancy and lostPushes
* [THORN-185] Added interface monitoring points and station beam monitoring points

## 3.0.0-rc2

* [THORN-220] Add cleanup for component manager.

## 3.0.0-rc1

* [THORN-174] Update DaqComponentManager to talk to DaqReceiver. (DaqComponentManager -> DaqHandler -> DaqReceiver is now DaqComponentManager -> DaqRecevier)

## 2.1.0

* [THORN-217] Add method for fetching loadbalancer IP
* [THORN-170] Update Dockerfile to support a Tango device too. It remains backward compatible with the two-pod-daq.
* [THORN-215] Update configuration after writing.
* [THORN-171] Copy the DAQ tango device into ska-low-mccs-daq.

## 2.0.4

* [THORN-160] Re-add methods that were omitted during the repo reshuffle.

## 2.0.3

* [JANUS-153] Fix to typo in daq_receiver_interface

## 2.0.2

* [JANUS-146] Fix Error Message "AAVS_SOFTWARE_DIRECTORY not defined"

## 2.0.1

* [JANUS-142] Fixed imports in daq_plotter and daq_receiver required for CLI usage
* [SPRTS-260] Fixed issue with pydaq not locking hdf5 files introduced in bug fix AAVS-System release 2.1.4

## 2.0.0

* [THORN-110] Pull aavs-system code in to its new home. We now don't clone aavs-system and instead use the copied code when building the image. Changes should be transparent to users. Relax python version requirements.

## 1.0.2

* [THORN-97] Expose LoadBalancer IP through DaqStatus if loadbalancer is present

## 1.0.1

* [SKB-799] Pull fix in aavs system to DAQ

## 1.0.0

* [THORN-17] 1.0.0 release - all MCCS repos

## 0.10.0

* [THORN-12] Add methods/attributes to measure data rate over receiver interface.

## 0.9.2

* [SKB-705] DaqHandler to handle DAQ receiver restart gracefully while bandpass monitoring is active
* [THORN-35] Update CODEOWNERS.

## 0.9.1

* [SKB-610] Add StationID as a configuration option.

## 0.9.0

* [MCCS-2227] support SIGTERM in daq receivers so that Pods terminate gracefully
* [SKB-524] allow specifying memory limits for receivers
* [MCCS-2230] ensure that the receiver interface specified in environment variables is used by default
* [SKB-494] update aavs-system/pydaq to support the new SPEAD format

## 0.8.0

* [MCCS-2141] Update to ska-control-model 1.0.0

## 0.7.0

* [MCCS-2213] Reconfigure helmfile templates to pull configuration info from TelModel.
* [MCCS-2202] Allow to configure from an optional NAD.
* [MCCS-2191] Move static Daq properties from Tango device to backend.
* [SPRTS-224] Invert the interpretation of X and Y HDF5 file indices.
* [LOW-938] Add ska-low-deployment as `.deploy` submodule containing deployment templates.
* [MCCS-2189] Allow exposing Daq's data service as a LoadBalancer with external IP.
* [MCCS-2189] Deploy two daqs per station. One for calibration one for bandpasses.

## 0.6.2

* [MCCS-1883] Add bandpass monitor labels. Fix attribute size.
* [MCCS-1885] Introduce `cadence` as an argument to bandpass monitor.
* [MCCS-2046] Update Pyfabil and AAVS-System references.

## 0.6.1

* [MCCS-1940] Fix DAQ deployment bug

## 0.6.0

* [MCCS-1631] Add bandpass monitor.

## 0.5.0

* [LOW-580] Use a queue.SimpleQueue instead of a custom buffer
* [MCCS-1808] Propagate ADR-55 changes to daq-handler.
* [MCCS-1776] Add external daq instructions to ReadTheDocs.
* [MCCS-1706] Bug fix in json serialisation.
* [MCCS-1684] Remote platform specs

## 0.4.0

* [MCCS-1665, MCCS-1668] platform-dependent chart configurationrefactor
* [MCCS-1586] Allow the DaqHandler to expose received metadata
* [MCCS-1633, MCCS-1636] Docs theme updates
* [MCCS-1541, MCCS-1542] Correlator support
* [MCCS-1613] Add version logging to device init
* [MCCS-1355] Refactor to align with ska-tango-base ComponentManager
* [MCCS-1599, MCCS-1537, MCCS-1534, MCCS-1538, MCCS-1540] Refactor to move Tango device to ska-low-mccs-spshw, and use ska-low-mccs-daq-interface

## 0.3.0

* [MCCS-1510] chart rewrite with PVC support
* [MCCS-1502] Chart template fix
* [MCCS-1487] test harness
* [MCCS-1432] Add xray integration to mccs-daq repo
* [MCCS-1203] Proposed changes resulting from thin_slice_demo.
* [MCCS-1423] Update pyfabil and aavs-system version
* [MCCS-1347] Fix when DAQ connects to its DaqReceiver
* [MCCS-1310] dependency update

## 0.2.0

* MCCS-1326 Implement prototype gRPC solution for DAQ
* MCCS-1279 Pin Pyfabil and Daq versions
* MCCS-1194 Fix bug with DaqReceiver.Start
* MCCS-1083 Report Status of MccsDaqReceiver
* MCCS-1098 Add GetConfiguration command to DAQ

## 0.1.2

* update .gitlab-ci.yml

## 0.1.1

* MCCS-1177 add helm chart option

## 0.1.0

* LOW-379 Expose device configurations
* MCCS-1153 Add command to set default consumers to start.
* MCCS-1094 "Implement BDD test for DAQ configuration"
* MCCS-1152 Daq permissions workaround
* MCCS-1078 Move MccsDaqReceiver device into its own repo.

Initial release

* MCCS-1149 - initial creation<|MERGE_RESOLUTION|>--- conflicted
+++ resolved
@@ -1,15 +1,13 @@
 # Version History
 
-<<<<<<< HEAD
 ## 3.3.0
 
 * [THORN-247] Added a new correlator mode for the Tensor Core Correlator (https://git.astron.nl/RD/tensor-core-correlator/-/tree/master).
     It lives in a new DaqMode 'TC_CORRELATOR_DATA' and should be considered experimental for now.
-=======
+
 ## 3.2.1
 
 * [LOW-1593] Eliminate dependency on bitnami images / charts
->>>>>>> 3468d498
 
 ## 3.2.0
 
