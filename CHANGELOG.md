# Version History

## Unreleased

<<<<<<< HEAD
* [THORN-257] Added MarkDone() command
=======
* [JANUS-257] Added channelised data SPEAD headers to callback as metadata

## 4.0.0

* [THORN-172] The old two pod DAQ has been removed.
>>>>>>> 7b397b9e

## 3.2.2

* [THORN-248] Update ska-low-mccs-common dependency.

## 3.2.1

* [LOW-1593] Eliminate dependency on bitnami images / charts

## 3.2.0

* [THORN-197] Add attributes nofPackets/bufferCount for raw station beam. Link up ringbufferOccupancy/lostPushes for raw station beam.

## 3.1.0

* [THORN-38] Added Raw station beam data consumer.
Known bug: If Daq is configured for a single channel and a channel > ~8 is chosen then a segfault is observed when receiving data. See `https://jira.skatelescope.org/browse/THORN-242`

## 3.0.2

* [SKB-996] Fix bug with x pol data in the station data consumer having a fake additional 1e-6 power values.
* [SKB-996] Fix bug with the bandpass DAQ loadbalancer not exposing port 4660 on UDP.

## 3.0.1

* [REL-2240] Moved back to STFC pipelines
* [THORN-235] Fix data callback attribute

## 3.0.0

* [SKB-490] Fix timestamps being all zeroes for integrated channel data by adding sampling time to ingest data call.
* [THORN-229] Fix StartBandpassMonitor internal command interface, reinstate necessary configuration checks.
* [THORN-196] Added attributes for the correlator mode: nofSamples, correlatorTimeTaken
* [THORN-203] The nofPackets attribute now works for integrated channel data.
* [THORN-178] Added attribute to expose aavsdaq library version
* [SKB-827] Fixed a memory leak in StationData.cpp. The DoubleBuffer was cleaning up the incorrect number of buffers.
* [SKB-827] Updated aavs-daq reference for fixes to the ringbuffer.
* [SPRTS-388] SIMD optimisations to station beam data mode to be more resiliant to bursty behaviour.
* [THORN-215] Add json validation to MccsDaq configure command.
* [THORN-180] Expose DaqStatus as attributes
* [THORN-233] Added documentation for new attributes
* [THORN-187] Added ringbuffer diagnostic attributes ringbufferOccupancy and lostPushes
* [THORN-185] Added interface monitoring points and station beam monitoring points

## 3.0.0-rc2

* [THORN-220] Add cleanup for component manager.

## 3.0.0-rc1

* [THORN-174] Update DaqComponentManager to talk to DaqReceiver. (DaqComponentManager -> DaqHandler -> DaqReceiver is now DaqComponentManager -> DaqRecevier)

## 2.1.0

* [THORN-217] Add method for fetching loadbalancer IP
* [THORN-170] Update Dockerfile to support a Tango device too. It remains backward compatible with the two-pod-daq.
* [THORN-215] Update configuration after writing.
* [THORN-171] Copy the DAQ tango device into ska-low-mccs-daq.

## 2.0.4

* [THORN-160] Re-add methods that were omitted during the repo reshuffle.

## 2.0.3

* [JANUS-153] Fix to typo in daq_receiver_interface

## 2.0.2

* [JANUS-146] Fix Error Message "AAVS_SOFTWARE_DIRECTORY not defined"

## 2.0.1

* [JANUS-142] Fixed imports in daq_plotter and daq_receiver required for CLI usage
* [SPRTS-260] Fixed issue with pydaq not locking hdf5 files introduced in bug fix AAVS-System release 2.1.4

## 2.0.0

* [THORN-110] Pull aavs-system code in to its new home. We now don't clone aavs-system and instead use the copied code when building the image. Changes should be transparent to users. Relax python version requirements.

## 1.0.2

* [THORN-97] Expose LoadBalancer IP through DaqStatus if loadbalancer is present

## 1.0.1

* [SKB-799] Pull fix in aavs system to DAQ

## 1.0.0

* [THORN-17] 1.0.0 release - all MCCS repos

## 0.10.0

* [THORN-12] Add methods/attributes to measure data rate over receiver interface.

## 0.9.2

* [SKB-705] DaqHandler to handle DAQ receiver restart gracefully while bandpass monitoring is active
* [THORN-35] Update CODEOWNERS.

## 0.9.1

* [SKB-610] Add StationID as a configuration option.

## 0.9.0

* [MCCS-2227] support SIGTERM in daq receivers so that Pods terminate gracefully
* [SKB-524] allow specifying memory limits for receivers
* [MCCS-2230] ensure that the receiver interface specified in environment variables is used by default
* [SKB-494] update aavs-system/pydaq to support the new SPEAD format

## 0.8.0

* [MCCS-2141] Update to ska-control-model 1.0.0

## 0.7.0

* [MCCS-2213] Reconfigure helmfile templates to pull configuration info from TelModel.
* [MCCS-2202] Allow to configure from an optional NAD.
* [MCCS-2191] Move static Daq properties from Tango device to backend.
* [SPRTS-224] Invert the interpretation of X and Y HDF5 file indices.
* [LOW-938] Add ska-low-deployment as `.deploy` submodule containing deployment templates.
* [MCCS-2189] Allow exposing Daq's data service as a LoadBalancer with external IP.
* [MCCS-2189] Deploy two daqs per station. One for calibration one for bandpasses.

## 0.6.2

* [MCCS-1883] Add bandpass monitor labels. Fix attribute size.
* [MCCS-1885] Introduce `cadence` as an argument to bandpass monitor.
* [MCCS-2046] Update Pyfabil and AAVS-System references.

## 0.6.1

* [MCCS-1940] Fix DAQ deployment bug

## 0.6.0

* [MCCS-1631] Add bandpass monitor.

## 0.5.0

* [LOW-580] Use a queue.SimpleQueue instead of a custom buffer
* [MCCS-1808] Propagate ADR-55 changes to daq-handler.
* [MCCS-1776] Add external daq instructions to ReadTheDocs.
* [MCCS-1706] Bug fix in json serialisation.
* [MCCS-1684] Remote platform specs

## 0.4.0

* [MCCS-1665, MCCS-1668] platform-dependent chart configurationrefactor
* [MCCS-1586] Allow the DaqHandler to expose received metadata
* [MCCS-1633, MCCS-1636] Docs theme updates
* [MCCS-1541, MCCS-1542] Correlator support
* [MCCS-1613] Add version logging to device init
* [MCCS-1355] Refactor to align with ska-tango-base ComponentManager
* [MCCS-1599, MCCS-1537, MCCS-1534, MCCS-1538, MCCS-1540] Refactor to move Tango device to ska-low-mccs-spshw, and use ska-low-mccs-daq-interface

## 0.3.0

* [MCCS-1510] chart rewrite with PVC support
* [MCCS-1502] Chart template fix
* [MCCS-1487] test harness
* [MCCS-1432] Add xray integration to mccs-daq repo
* [MCCS-1203] Proposed changes resulting from thin_slice_demo.
* [MCCS-1423] Update pyfabil and aavs-system version
* [MCCS-1347] Fix when DAQ connects to its DaqReceiver
* [MCCS-1310] dependency update

## 0.2.0

* MCCS-1326 Implement prototype gRPC solution for DAQ
* MCCS-1279 Pin Pyfabil and Daq versions
* MCCS-1194 Fix bug with DaqReceiver.Start
* MCCS-1083 Report Status of MccsDaqReceiver
* MCCS-1098 Add GetConfiguration command to DAQ

## 0.1.2

* update .gitlab-ci.yml

## 0.1.1

* MCCS-1177 add helm chart option

## 0.1.0

* LOW-379 Expose device configurations
* MCCS-1153 Add command to set default consumers to start.
* MCCS-1094 "Implement BDD test for DAQ configuration"
* MCCS-1152 Daq permissions workaround
* MCCS-1078 Move MccsDaqReceiver device into its own repo.

Initial release

* MCCS-1149 - initial creation<|MERGE_RESOLUTION|>--- conflicted
+++ resolved
@@ -2,15 +2,12 @@
 
 ## Unreleased
 
-<<<<<<< HEAD
+* [JANUS-257] Added channelised data SPEAD headers to callback as metadata
 * [THORN-257] Added MarkDone() command
-=======
-* [JANUS-257] Added channelised data SPEAD headers to callback as metadata
 
 ## 4.0.0
 
 * [THORN-172] The old two pod DAQ has been removed.
->>>>>>> 7b397b9e
 
 ## 3.2.2
 
