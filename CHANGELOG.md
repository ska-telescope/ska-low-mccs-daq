--- conflicted
+++ resolved
@@ -2,15 +2,12 @@
 
 ## Unreleased
 
-<<<<<<< HEAD
-* [JANUS-257] Added channelised data SPEAD headers to callback as metadata
 * [THORN-257] Added MarkDone() command
-=======
+
 ## 4.1.0
 
 * [JANUS-257] Added the SPEAD header metadata to the callbacks of RAW_DATA, BEAM_DATA, INTEGRATED_BEAM_DATA, STATION_BEAM_DATA, ANTENNA_BUFFER DAQ modes.
 * [JANUS-257] Added channelised data SPEAD headers to callback as metadata.
->>>>>>> ef1f6059
 
 ## 4.0.0
 
