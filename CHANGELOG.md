# Version History

<<<<<<< HEAD
## 3.0.0-rc3

* [SKB-827] Fixed a memory leak in StationData.cpp. The DoubleBuffer was cleaning up the incorrect number of buffers.
* [SKB-827] Updated aavs-daq reference for fixes to the ringbuffer.
=======
## Unreleased

* [THORN-180] Expose DaqStatus as attributes
>>>>>>> e0b98553

## 3.0.0-rc2

* [THORN-220] Add cleanup for component manager.

## 3.0.0-rc1

* [THORN-174] Update DaqComponentManager to talk to DaqReceiver. (DaqComponentManager -> DaqHandler -> DaqReceiver is now DaqComponentManager -> DaqRecevier)

## 2.1.0

* [THORN-217] Add method for fetching loadbalancer IP
* [THORN-170] Update Dockerfile to support a Tango device too. It remains backward compatible with the two-pod-daq.
* [THORN-215] Update configuration after writing.
* [THORN-171] Copy the DAQ tango device into ska-low-mccs-daq.

## 2.0.4

* [THORN-160] Re-add methods that were omitted during the repo reshuffle.

## 2.0.3

* [JANUS-153] Fix to typo in daq_receiver_interface

## 2.0.2

* [JANUS-146] Fix Error Message "AAVS_SOFTWARE_DIRECTORY not defined"

## 2.0.1

* [JANUS-142] Fixed imports in daq_plotter and daq_receiver required for CLI usage
* [SPRTS-260] Fixed issue with pydaq not locking hdf5 files introduced in bug fix AAVS-System release 2.1.4

## 2.0.0

* [THORN-110] Pull aavs-system code in to its new home. We now don't clone aavs-system and instead use the copied code when building the image. Changes should be transparent to users. Relax python version requirements.

## 1.0.2

* [THORN-97] Expose LoadBalancer IP through DaqStatus if loadbalancer is present

## 1.0.1

* [SKB-799] Pull fix in aavs system to DAQ

## 1.0.0

* [THORN-17] 1.0.0 release - all MCCS repos

## 0.10.0

* [THORN-12] Add methods/attributes to measure data rate over receiver interface.

## 0.9.2

* [SKB-705] DaqHandler to handle DAQ receiver restart gracefully while bandpass monitoring is active
* [THORN-35] Update CODEOWNERS.

## 0.9.1

* [SKB-610] Add StationID as a configuration option.

## 0.9.0

* [MCCS-2227] support SIGTERM in daq receivers so that Pods terminate gracefully
* [SKB-524] allow specifying memory limits for receivers
* [MCCS-2230] ensure that the receiver interface specified in environment variables is used by default
* [SKB-494] update aavs-system/pydaq to support the new SPEAD format

## 0.8.0

* [MCCS-2141] Update to ska-control-model 1.0.0

## 0.7.0

* [MCCS-2213] Reconfigure helmfile templates to pull configuration info from TelModel.
* [MCCS-2202] Allow to configure from an optional NAD.
* [MCCS-2191] Move static Daq properties from Tango device to backend.
* [SPRTS-224] Invert the interpretation of X and Y HDF5 file indices.
* [LOW-938] Add ska-low-deployment as `.deploy` submodule containing deployment templates.
* [MCCS-2189] Allow exposing Daq's data service as a LoadBalancer with external IP.
* [MCCS-2189] Deploy two daqs per station. One for calibration one for bandpasses.

## 0.6.2

* [MCCS-1883] Add bandpass monitor labels. Fix attribute size.
* [MCCS-1885] Introduce `cadence` as an argument to bandpass monitor.
* [MCCS-2046] Update Pyfabil and AAVS-System references.

## 0.6.1

* [MCCS-1940] Fix DAQ deployment bug

## 0.6.0

* [MCCS-1631] Add bandpass monitor.

## 0.5.0

* [LOW-580] Use a queue.SimpleQueue instead of a custom buffer
* [MCCS-1808] Propagate ADR-55 changes to daq-handler.
* [MCCS-1776] Add external daq instructions to ReadTheDocs.
* [MCCS-1706] Bug fix in json serialisation.
* [MCCS-1684] Remote platform specs

## 0.4.0

* [MCCS-1665, MCCS-1668] platform-dependent chart configurationrefactor
* [MCCS-1586] Allow the DaqHandler to expose received metadata
* [MCCS-1633, MCCS-1636] Docs theme updates
* [MCCS-1541, MCCS-1542] Correlator support
* [MCCS-1613] Add version logging to device init
* [MCCS-1355] Refactor to align with ska-tango-base ComponentManager
* [MCCS-1599, MCCS-1537, MCCS-1534, MCCS-1538, MCCS-1540] Refactor to move Tango device to ska-low-mccs-spshw, and use ska-low-mccs-daq-interface

## 0.3.0

* [MCCS-1510] chart rewrite with PVC support
* [MCCS-1502] Chart template fix
* [MCCS-1487] test harness
* [MCCS-1432] Add xray integration to mccs-daq repo
* [MCCS-1203] Proposed changes resulting from thin_slice_demo.
* [MCCS-1423] Update pyfabil and aavs-system version
* [MCCS-1347] Fix when DAQ connects to its DaqReceiver
* [MCCS-1310] dependency update

## 0.2.0

* MCCS-1326 Implement prototype gRPC solution for DAQ
* MCCS-1279 Pin Pyfabil and Daq versions
* MCCS-1194 Fix bug with DaqReceiver.Start
* MCCS-1083 Report Status of MccsDaqReceiver
* MCCS-1098 Add GetConfiguration command to DAQ

## 0.1.2

* update .gitlab-ci.yml

## 0.1.1

* MCCS-1177 add helm chart option

## 0.1.0

* LOW-379 Expose device configurations
* MCCS-1153 Add command to set default consumers to start.
* MCCS-1094 "Implement BDD test for DAQ configuration"
* MCCS-1152 Daq permissions workaround
* MCCS-1078 Move MccsDaqReceiver device into its own repo.

Initial release

* MCCS-1149 - initial creation<|MERGE_RESOLUTION|>--- conflicted
+++ resolved
@@ -1,15 +1,12 @@
 # Version History
 
-<<<<<<< HEAD
+
 ## 3.0.0-rc3
 
 * [SKB-827] Fixed a memory leak in StationData.cpp. The DoubleBuffer was cleaning up the incorrect number of buffers.
 * [SKB-827] Updated aavs-daq reference for fixes to the ringbuffer.
-=======
-## Unreleased
-
+* [SPRTS-388] SIMD optimisations to station beam data mode to be more resiliant to bursty behaviour.
 * [THORN-180] Expose DaqStatus as attributes
->>>>>>> e0b98553
 
 ## 3.0.0-rc2
 
