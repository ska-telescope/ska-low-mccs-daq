# Version History

## Unreleased

<<<<<<< HEAD
* [THORN-247] Added a new correlator mode for the Tensor Core Correlator (https://git.astron.nl/RD/tensor-core-correlator/-/tree/master).
    It lives in a new DaqMode 'TC_CORRELATOR_DATA' and should be considered experimental for now.
=======
## 4.2.0

* [JANUS-257] Fixed the order of fields in the AntennaBufferMetadata class to match with AntennaBuffer.h. Seperated the member variable nof_packets in ChaneelisedData.h from the
metadata field nof_packets. Added condition for calling back for only the tiles the DAQ has received data from for AntennaBuffer and Channelised modes. 
* [THORN-259] Add attributes correlatorTimeUtil, relativeNofPacketsDiff, relativeNofSamplesDiff, lostPushRate for healthstatus calculation
>>>>>>> a1efa22b

## 4.1.2

* [JANUS-257] Fixed the type of subarray_id in the StationMetadata class to match with StationData.h
* [THORN-257] Added MarkDone() command
* [JANUS-273] Updated environment variable used in acquire_station_beam.cpp to align with other data modes
* [THORN-259] Implementation of alarms on Ringbuffer occupancy, which maps to healthstate via ADR-115.

## 4.1.1

* [JANUS-257] Deleted a space in a field name in BeamMetadata

## 4.1.0

* [JANUS-257] Added the SPEAD header metadata to the callbacks of RAW_DATA, BEAM_DATA, INTEGRATED_BEAM_DATA, STATION_BEAM_DATA, ANTENNA_BUFFER DAQ modes.
* [JANUS-257] Added channelised data SPEAD headers to callback as metadata.

## 4.0.0

* [THORN-172] The old two pod DAQ has been removed.

## Unreleased

* [THORN-247] Added a new correlator mode for the Tensor Core Correlator (https://git.astron.nl/RD/tensor-core-correlator/-/tree/master).
    It lives in a new DaqMode 'TC_CORRELATOR_DATA' and should be considered experimental for now.

## 4.1.2

* [JANUS-257] Fixed the type of subarray_id in the StationMetadata class to match with StationData.h
* [THORN-257] Added MarkDone() command
* [JANUS-273] Updated environment variable used in acquire_station_beam.cpp to align with other data modes

## 4.1.1

* [JANUS-257] Deleted a space in a field name in BeamMetadata

## 4.1.0

* [JANUS-257] Added the SPEAD header metadata to the callbacks of RAW_DATA, BEAM_DATA, INTEGRATED_BEAM_DATA, STATION_BEAM_DATA, ANTENNA_BUFFER DAQ modes.
* [JANUS-257] Added channelised data SPEAD headers to callback as metadata.

## 4.0.0

* [THORN-172] The old two pod DAQ has been removed.
    
## 3.2.2

* [THORN-248] Update ska-low-mccs-common dependency.

## 3.2.1

* [LOW-1593] Eliminate dependency on bitnami images / charts

## 3.2.0

* [THORN-197] Add attributes nofPackets/bufferCount for raw station beam. Link up ringbufferOccupancy/lostPushes for raw station beam.

## 3.1.0

* [THORN-38] Added Raw station beam data consumer.
Known bug: If Daq is configured for a single channel and a channel > ~8 is chosen then a segfault is observed when receiving data. See `https://jira.skatelescope.org/browse/THORN-242`

## 3.0.2

* [SKB-996] Fix bug with x pol data in the station data consumer having a fake additional 1e-6 power values.
* [SKB-996] Fix bug with the bandpass DAQ loadbalancer not exposing port 4660 on UDP.

## 3.0.1

* [REL-2240] Moved back to STFC pipelines
* [THORN-235] Fix data callback attribute

## 3.0.0

* [SKB-490] Fix timestamps being all zeroes for integrated channel data by adding sampling time to ingest data call.
* [THORN-229] Fix StartBandpassMonitor internal command interface, reinstate necessary configuration checks.
* [THORN-196] Added attributes for the correlator mode: nofSamples, correlatorTimeTaken
* [THORN-203] The nofPackets attribute now works for integrated channel data.
* [THORN-178] Added attribute to expose aavsdaq library version
* [SKB-827] Fixed a memory leak in StationData.cpp. The DoubleBuffer was cleaning up the incorrect number of buffers.
* [SKB-827] Updated aavs-daq reference for fixes to the ringbuffer.
* [SPRTS-388] SIMD optimisations to station beam data mode to be more resiliant to bursty behaviour.
* [THORN-215] Add json validation to MccsDaq configure command.
* [THORN-180] Expose DaqStatus as attributes
* [THORN-233] Added documentation for new attributes
* [THORN-187] Added ringbuffer diagnostic attributes ringbufferOccupancy and lostPushes
* [THORN-185] Added interface monitoring points and station beam monitoring points

## 3.0.0-rc2

* [THORN-220] Add cleanup for component manager.

## 3.0.0-rc1

* [THORN-174] Update DaqComponentManager to talk to DaqReceiver. (DaqComponentManager -> DaqHandler -> DaqReceiver is now DaqComponentManager -> DaqRecevier)

## 2.1.0

* [THORN-217] Add method for fetching loadbalancer IP
* [THORN-170] Update Dockerfile to support a Tango device too. It remains backward compatible with the two-pod-daq.
* [THORN-215] Update configuration after writing.
* [THORN-171] Copy the DAQ tango device into ska-low-mccs-daq.

## 2.0.4

* [THORN-160] Re-add methods that were omitted during the repo reshuffle.

## 2.0.3

* [JANUS-153] Fix to typo in daq_receiver_interface

## 2.0.2

* [JANUS-146] Fix Error Message "AAVS_SOFTWARE_DIRECTORY not defined"

## 2.0.1

* [JANUS-142] Fixed imports in daq_plotter and daq_receiver required for CLI usage
* [SPRTS-260] Fixed issue with pydaq not locking hdf5 files introduced in bug fix AAVS-System release 2.1.4

## 2.0.0

* [THORN-110] Pull aavs-system code in to its new home. We now don't clone aavs-system and instead use the copied code when building the image. Changes should be transparent to users. Relax python version requirements.

## 1.0.2

* [THORN-97] Expose LoadBalancer IP through DaqStatus if loadbalancer is present

## 1.0.1

* [SKB-799] Pull fix in aavs system to DAQ

## 1.0.0

* [THORN-17] 1.0.0 release - all MCCS repos

## 0.10.0

* [THORN-12] Add methods/attributes to measure data rate over receiver interface.

## 0.9.2

* [SKB-705] DaqHandler to handle DAQ receiver restart gracefully while bandpass monitoring is active
* [THORN-35] Update CODEOWNERS.

## 0.9.1

* [SKB-610] Add StationID as a configuration option.

## 0.9.0

* [MCCS-2227] support SIGTERM in daq receivers so that Pods terminate gracefully
* [SKB-524] allow specifying memory limits for receivers
* [MCCS-2230] ensure that the receiver interface specified in environment variables is used by default
* [SKB-494] update aavs-system/pydaq to support the new SPEAD format

## 0.8.0

* [MCCS-2141] Update to ska-control-model 1.0.0

## 0.7.0

* [MCCS-2213] Reconfigure helmfile templates to pull configuration info from TelModel.
* [MCCS-2202] Allow to configure from an optional NAD.
* [MCCS-2191] Move static Daq properties from Tango device to backend.
* [SPRTS-224] Invert the interpretation of X and Y HDF5 file indices.
* [LOW-938] Add ska-low-deployment as `.deploy` submodule containing deployment templates.
* [MCCS-2189] Allow exposing Daq's data service as a LoadBalancer with external IP.
* [MCCS-2189] Deploy two daqs per station. One for calibration one for bandpasses.

## 0.6.2

* [MCCS-1883] Add bandpass monitor labels. Fix attribute size.
* [MCCS-1885] Introduce `cadence` as an argument to bandpass monitor.
* [MCCS-2046] Update Pyfabil and AAVS-System references.

## 0.6.1

* [MCCS-1940] Fix DAQ deployment bug

## 0.6.0

* [MCCS-1631] Add bandpass monitor.

## 0.5.0

* [LOW-580] Use a queue.SimpleQueue instead of a custom buffer
* [MCCS-1808] Propagate ADR-55 changes to daq-handler.
* [MCCS-1776] Add external daq instructions to ReadTheDocs.
* [MCCS-1706] Bug fix in json serialisation.
* [MCCS-1684] Remote platform specs

## 0.4.0

* [MCCS-1665, MCCS-1668] platform-dependent chart configurationrefactor
* [MCCS-1586] Allow the DaqHandler to expose received metadata
* [MCCS-1633, MCCS-1636] Docs theme updates
* [MCCS-1541, MCCS-1542] Correlator support
* [MCCS-1613] Add version logging to device init
* [MCCS-1355] Refactor to align with ska-tango-base ComponentManager
* [MCCS-1599, MCCS-1537, MCCS-1534, MCCS-1538, MCCS-1540] Refactor to move Tango device to ska-low-mccs-spshw, and use ska-low-mccs-daq-interface

## 0.3.0

* [MCCS-1510] chart rewrite with PVC support
* [MCCS-1502] Chart template fix
* [MCCS-1487] test harness
* [MCCS-1432] Add xray integration to mccs-daq repo
* [MCCS-1203] Proposed changes resulting from thin_slice_demo.
* [MCCS-1423] Update pyfabil and aavs-system version
* [MCCS-1347] Fix when DAQ connects to its DaqReceiver
* [MCCS-1310] dependency update

## 0.2.0

* MCCS-1326 Implement prototype gRPC solution for DAQ
* MCCS-1279 Pin Pyfabil and Daq versions
* MCCS-1194 Fix bug with DaqReceiver.Start
* MCCS-1083 Report Status of MccsDaqReceiver
* MCCS-1098 Add GetConfiguration command to DAQ

## 0.1.2

* update .gitlab-ci.yml

## 0.1.1

* MCCS-1177 add helm chart option

## 0.1.0

* LOW-379 Expose device configurations
* MCCS-1153 Add command to set default consumers to start.
* MCCS-1094 "Implement BDD test for DAQ configuration"
* MCCS-1152 Daq permissions workaround
* MCCS-1078 Move MccsDaqReceiver device into its own repo.

Initial release

* MCCS-1149 - initial creation<|MERGE_RESOLUTION|>--- conflicted
+++ resolved
@@ -2,16 +2,14 @@
 
 ## Unreleased
 
-<<<<<<< HEAD
 * [THORN-247] Added a new correlator mode for the Tensor Core Correlator (https://git.astron.nl/RD/tensor-core-correlator/-/tree/master).
     It lives in a new DaqMode 'TC_CORRELATOR_DATA' and should be considered experimental for now.
-=======
+
 ## 4.2.0
 
 * [JANUS-257] Fixed the order of fields in the AntennaBufferMetadata class to match with AntennaBuffer.h. Seperated the member variable nof_packets in ChaneelisedData.h from the
 metadata field nof_packets. Added condition for calling back for only the tiles the DAQ has received data from for AntennaBuffer and Channelised modes. 
 * [THORN-259] Add attributes correlatorTimeUtil, relativeNofPacketsDiff, relativeNofSamplesDiff, lostPushRate for healthstatus calculation
->>>>>>> a1efa22b
 
 ## 4.1.2
 
