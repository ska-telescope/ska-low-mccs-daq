--- conflicted
+++ resolved
@@ -2,9 +2,7 @@
 
 ## Unreleased
 
-<<<<<<< HEAD
 * [THORN-229] Fix StartBandpassMonitor internal command interface, reinstate necessary configuration checks.
-=======
 * [THORN-203] The nofPackets attribute now works for integrated channel data.
 * [THORN-178] Added attribute to expose aavsdaq library version
 
@@ -13,7 +11,6 @@
 * [SKB-827] Fixed a memory leak in StationData.cpp. The DoubleBuffer was cleaning up the incorrect number of buffers.
 * [SKB-827] Updated aavs-daq reference for fixes to the ringbuffer.
 * [SPRTS-388] SIMD optimisations to station beam data mode to be more resiliant to bursty behaviour.
->>>>>>> 9032a3f9
 * [THORN-215] Add json validation to MccsDaq configure command.
 * [THORN-180] Expose DaqStatus as attributes
 
