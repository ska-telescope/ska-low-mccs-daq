--- conflicted
+++ resolved
@@ -47,11 +47,7 @@
 image:
   registry: artefact.skao.int
   name: ska-low-mccs-daq
-<<<<<<< HEAD
-  tag: 3.3.0 # defaults to chart's appVersion when empty
-=======
   tag: 4.1.2 # defaults to chart's appVersion when empty
->>>>>>> 170111c3
   pullPolicy: IfNotPresent
 
 resources:
@@ -98,11 +94,7 @@
       image:
         registry: artefact.skao.int
         name: ska-low-mccs-daq
-<<<<<<< HEAD
-        tag: 3.3.0
-=======
         tag: 4.1.2
->>>>>>> 170111c3
         pullPolicy: IfNotPresent
       command: daq
       resources:
