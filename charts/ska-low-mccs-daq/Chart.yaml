--- conflicted
+++ resolved
@@ -1,13 +1,8 @@
 apiVersion: v2
 description: A Helm chart for deploying the DAQ receiver on Kubernetes
 name: ska-low-mccs-daq
-<<<<<<< HEAD
 version: 3.3.0
 appVersion: 3.3.0
-=======
-version: 3.2.1
-appVersion: 3.2.1
->>>>>>> 3468d498
 icon: https://www.skatelescope.org/wp-content/uploads/2016/07/09545_NEW_LOGO_2014.png
 dependencies:
   - name: ska-tango-devices
