--- conflicted
+++ resolved
@@ -1,10 +1,6 @@
 [tool.poetry]
 name = "ska-low-mccs-daq"
-<<<<<<< HEAD
-version = "2.0.1"
-=======
 version = "3.0.0-rc1"
->>>>>>> 6b7e1067
 description = "Data acquisition for the SKA-Low Monitoring, Control and Calibration Subsystem (MCCS)"
 license = "BSD-3-Clause"
 authors = ["MCCS team"]
