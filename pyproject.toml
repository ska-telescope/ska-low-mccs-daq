--- conflicted
+++ resolved
@@ -21,12 +21,8 @@
 PyYAML = "^6.0"
 ska-tango-base = "^0.18.0"
 ska-control-model = "0.3.1"
-<<<<<<< HEAD
-# ska-low-mccs-common = "^0.6.0"
+# ska-low-mccs-common = "^0.6.1"
 ska-low-mccs-common = { git = "https://gitlab.com/ska-telescope/mccs/ska-low-mccs-common.git", branch="mccs-1354" }
-=======
-ska-low-mccs-common = "^0.6.1"
->>>>>>> 298ea4bc
 singleton-decorator = "1.0.0"
 slacker = "0.14.0"
 h5py = "3.7.0"
