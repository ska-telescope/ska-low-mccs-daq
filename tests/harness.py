# -*- coding: utf-8 -*-
"""This module provides a flexible test harness for testing Tango devices."""
from __future__ import annotations

import unittest.mock
from types import TracebackType
from typing import TYPE_CHECKING, Any, Callable, Iterable

from ska_control_model import LoggingLevel, SimulationMode, TestMode
from ska_tango_testing.harness import TangoTestHarness, TangoTestHarnessContext
from tango import DeviceProxy
from tango.server import Device

if TYPE_CHECKING:
    from ska_low_mccs_spshw.subrack.subrack_simulator import SubrackSimulator


def _slug(device_type: str, device_id: int) -> str:
    return f"{device_type}_{device_id}"


def get_field_station_name() -> str:
    """
    Return the Field Station Tango device name.

    :return: the Field Station Tango device name
    """
    return "low-mccs/fieldstation/001"


def get_calibration_store_name() -> str:
    """
    Return the Calibration Store Tango device name.

    :return: the Calibration Store Tango device name
    """
    return "low-mccs/calibrationstore/001"


def get_station_calibrator_name() -> str:
    """
    Return the Station Calibrator Tango device name.

    :return: the Station Calibrator Tango device name
    """
    return "low-mccs/stationcalibrator/001"


def get_sps_station_name() -> str:
    """
    Return the SPS station Tango device name.

    :return: the SPS station Tango device name
    """
    return "low-mccs/sps_station/001"


def get_field_station_name() -> str:
    """
    Return the Field station Tango device name.

    :return: the Field station Tango device name
    """
    return "low-mccs/fieldstation/001"


def get_subrack_name(subrack_id: int) -> str:
    """
    Construct the subrack Tango device name from its ID number.

    :param subrack_id: the ID number of the subrack.

    :return: the subrack Tango device name
    """
    return f"low-mccs/subrack/{subrack_id:04}"


def get_tile_name(tile_id: int) -> str:
    """
    Construct the tile Tango device name from its ID number.

    :param tile_id: the ID number of the tile.

    :return: the tile Tango device name
    """
    return f"low-mccs/tile/{tile_id:04}"


class SpsTangoTestHarnessContext:
    """Handle for the SPSHW test harness context."""

    def __init__(self, tango_context: TangoTestHarnessContext):
        """
        Initialise a new instance.

        :param tango_context: handle for the underlying test harness
            context.
        """
        self._tango_context = tango_context

    def get_sps_station_device(self) -> DeviceProxy:
        """
        Get a proxy to the SPS station Tango device.

        :returns: a proxy to the SPS station Tango device.
        """
        return self._tango_context.get_device(get_sps_station_name())

<<<<<<< HEAD
    def get_field_station_device(self) -> DeviceProxy:
        """
        Get a Field station Tango device.

        :returns: a proxy to the Field station Tango device.
        """
        return self._tango_context.get_device(get_field_station_name())
=======
    def get_station_calibrator_device(self) -> DeviceProxy:
        """
        Get a proxy to the Station Calibrator Tango device.

        :returns: a proxy to the Station Calibrator Tango device.
        """
        return self._tango_context.get_device(get_station_calibrator_name())
>>>>>>> f3dff8c4

    def get_subrack_device(self, subrack_id: int) -> DeviceProxy:
        """
        Get a subrack Tango device by its ID number.

        :param subrack_id: the ID number of the subrack.

        :returns: a proxy to the subrack Tango device.
        """
        return self._tango_context.get_device(get_subrack_name(subrack_id))

    def get_subrack_address(self, subrack_id: int) -> tuple[str, int]:
        """
        Get the address of the subrack server.

        :param subrack_id: the ID number of this subrack instance.

        :returns: the address (hostname and port) of the DAQ server.
        """
        return self._tango_context.get_context(_slug("subrack", subrack_id))

    def get_tile_device(self, tile_id: int) -> DeviceProxy:
        """
        Get a tile Tango device by its ID number.

        :param tile_id: the ID number of the tile.

        :returns: a proxy to the tile Tango device.
        """
        return self._tango_context.get_device(get_tile_name(tile_id))


class SpsTangoTestHarness:
    """A test harness for testing monitoring and control of SPS hardware."""

    def __init__(self: SpsTangoTestHarness) -> None:
        """Initialise a new test harness instance."""
        self._tango_test_harness = TangoTestHarness()

    def set_station_calibrator_device(
        self: SpsTangoTestHarness,
        logging_level: int = int(LoggingLevel.DEBUG),
        device_class: type[Device] | str = "ska_low_mccs_spshw.MccsStationCalibrator",
    ) -> None:
        """
        Set the Station Calibrator Tango device in the test harness.

        This test harness currently only permits one SPS station device so should also
        only permit one Station Calibrator

        :param logging_level: the Tango device's default logging level.
        :param device_class: The device class to use.
            This may be used to override the usual device class,
            for example with a patched subclass.
        """
        self._tango_test_harness.add_device(
            get_station_calibrator_name(),
            device_class,
            FieldStationName=get_field_station_name(),
            CalibrationStoreName=get_calibration_store_name(),
            LoggingLevelDefault=logging_level,
        )

    def set_sps_station_device(  # pylint: disable=too-many-arguments
        self: SpsTangoTestHarness,
        cabinet_address: str = "10.0.0.0",
        subrack_ids: Iterable[int] = range(1, 3),
        tile_ids: Iterable[int] = range(1, 17),
        logging_level: int = int(LoggingLevel.DEBUG),
        device_class: type[Device] | str = "ska_low_mccs_spshw.SpsStation",
    ) -> None:
        """
        Set the SPS station Tango device in the test harness.

        This test harness currently only permits one SPS station device.

        :param cabinet_address: the network address of the SPS cabinet
        :param subrack_ids: IDs of the subracks in this station.
        :param tile_ids: IDS of the tiles in this station.
        :param logging_level: the Tango device's default logging level.
        :param device_class: The device class to use.
            This may be used to override the usual device class,
            for example with a patched subclass.
        """
        self._tango_test_harness.add_device(
            get_sps_station_name(),
            device_class,
            StationId=1,
            TileFQDNs=[get_tile_name(tile_id) for tile_id in tile_ids],
            SubrackFQDNs=[get_subrack_name(subrack_id) for subrack_id in subrack_ids],
            CabinetNetworkAddress=cabinet_address,
            LoggingLevelDefault=logging_level,
        )

    def add_subrack_simulator(
        self: SpsTangoTestHarness,
        subrack_id: int,
        subrack_simulator: SubrackSimulator | None = None,
    ) -> None:
        """
        And a subrack simulator to the test harness.

        :param subrack_id: an ID number for the subrack.
        :param subrack_simulator: the subrack simulator to be added to
            the harness.
        """
        # Defer importing from ska_low_mccs_spshw
        # until we know we need to launch a subrack simulator to test against.
        # This ensures that we can use this harness to run tests against a real cluster,
        # from within a pod that does not have ska_low_mccs_spshw installed.
        # pylint: disable-next=import-outside-toplevel
        from ska_low_mccs_spshw.subrack.subrack_simulator_server import (
            SubrackServerContextManager,
        )

        self._tango_test_harness.add_context_manager(
            _slug("subrack", subrack_id),
            SubrackServerContextManager(subrack_simulator),
        )

    def add_field_station_device(
        self: SpsTangoTestHarness,
        logging_level: int = int(LoggingLevel.DEBUG),
        device_class: type[Device] | str = "ska_low_mccs_spshw.mocks.MockFieldStation",
    ) -> None:
        """
        Set the Field station Tango device in the test harness.

        :param logging_level: the Tango device's default logging level.
        :param device_class: The device class to use.
            This may be used to override the usual device class,
            for example with a patched subclass.
        """
        self._tango_test_harness.add_device(
            get_field_station_name(),
            device_class,
            LoggingLevelDefault=logging_level,
        )

    def add_subrack_device(  # pylint: disable=too-many-arguments
        self: SpsTangoTestHarness,
        subrack_id: int,
        address: tuple[str, int] | None = None,
        update_rate: float = 1.0,
        logging_level: int = int(LoggingLevel.DEBUG),
        device_class: type[Device] | str = "ska_low_mccs_spshw.MccsSubrack",
    ) -> None:
        """
        Add a subrack Tango device to the test harness.

        :param subrack_id: An ID number for the subrack.
        :param address: address of the subrack to be
            monitored and controlled by this Tango device.
            It is a tuple of hostname or IP address, and port.
        :param update_rate: How often to update monitored attriutes.
        :param logging_level: the Tango device's default logging level.
        :param device_class: The device class to use.
            This may be used to override the usual device class,
            for example with a patched subclass.
        """
        port: Callable[[dict[str, Any]], int] | int  # for the type checker

        if address is None:
            server_id = _slug("subrack", subrack_id)

            host = "localhost"

            def port(context: dict[str, Any]) -> int:
                return context[server_id][1]

        else:
            (host, port) = address

        self._tango_test_harness.add_device(
            get_subrack_name(subrack_id),
            device_class,
            SubrackIp=host,
            SubrackPort=port,
            UpdateRate=update_rate,
            LoggingLevelDefault=logging_level,
        )

    def add_mock_field_station_device(
        self: SpsTangoTestHarness,
        mock: unittest.mock.Mock,
    ) -> None:
        """
        Add a mock Field Station Tango device to this test harness.

        :param mock: the mock to be used as a mock Field Station device.
        """
        self._tango_test_harness.add_mock_device(get_field_station_name(), mock)

    def add_mock_calibration_store_device(
        self: SpsTangoTestHarness,
        mock: unittest.mock.Mock,
    ) -> None:
        """
        Add a mock Calibration Store Tango device to this test harness.

        :param mock: the mock to be used as a mock Calibration Store device.
        """
        self._tango_test_harness.add_mock_device(get_calibration_store_name(), mock)

    def add_mock_subrack_device(
        self: SpsTangoTestHarness,
        subrack_id: int,
        mock: unittest.mock.Mock,
    ) -> None:
        """
        Add a mock subrack Tango device to this test harness.

        :param subrack_id: An ID number for the mock subrack.
        :param mock: the mock to be used as a mock subrack device.
        """
        self._tango_test_harness.add_mock_device(get_subrack_name(subrack_id), mock)

    def add_tile_device(  # pylint: disable=too-many-arguments
        self: SpsTangoTestHarness,
        tile_id: int,
        subrack_id: int = 1,
        subrack_bay: int = 1,
        logging_level: int = int(LoggingLevel.DEBUG),
        device_class: type[Device] | str = "ska_low_mccs_spshw.MccsTile",
    ) -> None:
        """
        Add a tile Tango device to the test harness.

        :param tile_id: ID number of the tile.
        :param subrack_id: ID number of this tile's subrack.
        :param subrack_bay: the bay position of this tile in the subrack.
        :param logging_level: the Tango device's default logging level.
        :param device_class: The device class to use.
            This may be used to override the usual device class,
            for example with a patched subclass.
        """
        self._tango_test_harness.add_device(
            get_tile_name(subrack_id),
            device_class,
            TileId=tile_id,
            SimulationConfig=int(SimulationMode.TRUE),
            TestConfig=int(TestMode.TEST),
            SubrackFQDN=get_subrack_name(subrack_id),
            SubrackBay=subrack_bay,
            AntennasPerTile=8,
            LoggingLevelDefault=logging_level,
            TpmIp="10.0.10.201",
            TpmCpldPort=10000,
            TpmVersion="tpm_v1_6",
        )

    def add_mock_tile_device(
        self: SpsTangoTestHarness,
        tile_id: int,
        mock: unittest.mock.Mock,
    ) -> None:
        """
        Add a mock tile Tango device to this test harness.

        :param tile_id: An ID number for the mock tile.
        :param mock: the mock to be used as a mock tile device.
        """
        self._tango_test_harness.add_mock_device(get_tile_name(tile_id), mock)

    def __enter__(
        self: SpsTangoTestHarness,
    ) -> SpsTangoTestHarnessContext:
        """
        Enter the context.

        :return: the entered context.
        """
        return SpsTangoTestHarnessContext(self._tango_test_harness.__enter__())

    def __exit__(
        self: SpsTangoTestHarness,
        exc_type: type[BaseException] | None,
        exception: BaseException | None,
        trace: TracebackType | None,
    ) -> bool | None:
        """
        Exit the context.

        :param exc_type: the type of exception thrown in the with block,
            if any.
        :param exception: the exception thrown in the with block, if
            any.
        :param trace: the exception traceback, if any,

        :return: whether the exception (if any) has been fully handled
            by this method and should be swallowed i.e. not re-
            raised
        """
        return self._tango_test_harness.__exit__(exc_type, exception, trace)<|MERGE_RESOLUTION|>--- conflicted
+++ resolved
@@ -106,7 +106,14 @@
         """
         return self._tango_context.get_device(get_sps_station_name())
 
-<<<<<<< HEAD
+    def get_station_calibrator_device(self) -> DeviceProxy:
+        """
+        Get a proxy to the Station Calibrator Tango device.
+
+        :returns: a proxy to the Station Calibrator Tango device.
+        """
+        return self._tango_context.get_device(get_station_calibrator_name())
+
     def get_field_station_device(self) -> DeviceProxy:
         """
         Get a Field station Tango device.
@@ -114,15 +121,6 @@
         :returns: a proxy to the Field station Tango device.
         """
         return self._tango_context.get_device(get_field_station_name())
-=======
-    def get_station_calibrator_device(self) -> DeviceProxy:
-        """
-        Get a proxy to the Station Calibrator Tango device.
-
-        :returns: a proxy to the Station Calibrator Tango device.
-        """
-        return self._tango_context.get_device(get_station_calibrator_name())
->>>>>>> f3dff8c4
 
     def get_subrack_device(self, subrack_id: int) -> DeviceProxy:
         """
