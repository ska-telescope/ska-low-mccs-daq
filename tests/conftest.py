--- conflicted
+++ resolved
@@ -252,9 +252,6 @@
 
     :return: the daq id of this daq receiver.
     """
-<<<<<<< HEAD
-    return 1
-=======
     return 1
 
 
@@ -265,100 +262,4 @@
 
     :returns: A DAQ TRL.
     """
-    return get_daq_name()
-
-
-@pytest.fixture(name="calibration_solutions")
-def calibration_solutions_fixture(
-    frequency_channel: int, outside_temperature: float
-) -> dict[tuple[int, float], list[float]]:
-    """
-    Fixture that provides sample calibration solutions.
-
-    :param outside_temperature: a fixture with an outside temperature
-    :param frequency_channel: a fixture with a calibration frequency channel
-
-    :return: a sample calibration solution. The keys are tuples of the channel
-        and the outside temperature, and the values are lists of calibration values
-    """
-    return {
-        (frequency_channel, outside_temperature): [float(1)]
-        + [0.5 * i for i in range(8)],
-        (23, 25.0): [float(1)] + [0.5 * i for i in range(8)],
-        (45, 25.0): [float(3)] + [1.2 * (i % 2) for i in range(8)],
-        (23, 30.0): [float(5)] + [0.6 * i for i in range(8)],
-        (45, 30.0): [float(4)] + [1.4 * (i % 2) for i in range(8)],
-        (23, 35.0): [float(6)] + [0.7 * i for i in range(8)],
-        (45, 35.0): [float(2)] + [1.6 * (i % 2) for i in range(8)],
-    }
-
-
-@pytest.fixture(name="outside_temperature")
-def outside_temperature_fixture() -> float:
-    """
-    Fixture for the outside temperature.
-
-    :return: the outside temperature
-    """
-    return 25.34
-
-
-@pytest.fixture(name="frequency_channel")
-def frequency_channel_fixture() -> int:
-    """
-    Fixture for the calibration frequency channel.
-
-    :return: the frequency channel
-    """
-    return 23
-
-
-@pytest.fixture(name="database_host")
-def database_host_fixture() -> str:
-    """
-    Fixture that provides the database host.
-
-    :return: the database host
-    """
-    return "station-calibration-postgresql"
-
-
-@pytest.fixture(name="database_port")
-def database_port_fixture() -> int:
-    """
-    Fixture that provides the database port.
-
-    :return: the database port
-    """
-    return 5432
-
-
-@pytest.fixture(name="database_name")
-def database_name_fixture() -> str:
-    """
-    Fixture that provides the database name.
-
-    :return: the database name
-    """
-    return "postgres"
-
-
-@pytest.fixture(name="database_admin_user")
-def database_admin_user_fixture() -> str:
-    """
-    Fixture that provides the database admin user.
-
-    :return: the database admin user
-    """
-    return "postgres"
-
-
-@pytest.fixture(name="database_admin_password")
-def database_admin_password_fixture() -> str:
-    """
-    Fixture that provides the database admin password.
-
-    :return: the database admin password
-    """
-    return "secretpassword"
->>>>>>> e6d39799
+    return get_daq_name()