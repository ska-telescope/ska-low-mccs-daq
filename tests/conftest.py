# -*- coding: utf-8 -*
#
# This file is part of the SKA Low MCCS project
#
#
# Distributed under the terms of the BSD 3-clause new license.
# See LICENSE for more info.
"""
This module contains pytest fixtures other test setups.

These are common to all ska-low-mccs tests: unit, integration and
functional (BDD).
"""
from __future__ import annotations

import enum
import logging
from typing import Any

import pytest
import tango
from _pytest.python_api import ApproxBase

TPM_BAY_COUNT = 8
MAX_SUBRACK_FAN_SPEED = 8000.0


# TODO: [MCCS-1328] We don't want to import anything from ska-low-mccs-spshw here,
# but we need to know the meaning of 1 and 2 in the context of fan modes,
# so that the tests know how to drive the device. So for now we redefine it.
# The necessity of importing or redefining this is a code smell.
# We should change the SubrackDevice's interface to use string fan modes.
# e.g. subrack.SetSubrackFanMode("{'fan_id': 1, 'mode'; 'auto'}")
# which would be much more readable and self-describing.
class FanMode(enum.IntEnum):  # type: ignore[no-redef]
    """Redefinition of FanMode."""

    MANUAL = 0
    AUTO = 1


def pytest_sessionstart(session: pytest.Session) -> None:
    """
    Pytest hook; prints info about tango version.

    :param session: a pytest Session object
    """
    print(tango.utils.info())


@pytest.fixture(scope="session", name="logger")
def logger_fixture() -> logging.Logger:
    """
    Fixture that returns a default logger.

    :return: a logger
    """
    debug_logger = logging.getLogger()
    debug_logger.setLevel(logging.DEBUG)
    return debug_logger


@pytest.fixture(name="subrack_simulator_config", scope="session")
def subrack_simulator_config_fixture() -> dict[str, Any]:
    """
    Return attribute values with which the subrack simulator is configured.

    :return: a key-value dictionary of attribute values with which the
        subrack simulator is configured.
    """
    return {
        "tpm_present": [False, True, False, False, True, False, False, False],
        "tpm_on_off": [False, False, False, False, False, False, False, False],
        "backplane_temperatures": [39.0, 40.0],
        "board_temperatures": [40.0, 41.0],
        "board_current": 1.1,
        "power_supply_currents": [4.2, 5.8],
        "power_supply_fan_speeds": [90.0, 100.0],
        "power_supply_voltages": [12.0, 12.1],
        "subrack_fan_speeds_percent": [95.0, 96.0, 97.0, 98.0],
        "subrack_fan_mode": [FanMode.AUTO, FanMode.AUTO, FanMode.AUTO, FanMode.AUTO],
        "tpm_currents": [0.4] * 8,
        # "tpm_temperatures": [40.0] * 8,  # Not implemented on SMB
        "tpm_voltages": [12.0] * 8,
    }


@pytest.fixture(name="subrack_simulator_attribute_values", scope="session")
def subrack_simulator_attribute_values_fixture(
    subrack_simulator_config: dict[str, Any],
) -> dict[str, Any]:
    """
    Return attribute values that the subrack simulator is expected to report.

    :param subrack_simulator_config: attribute values with which the
        subrack simulator is configured.

    :return: a key-value dictionary of attribute values that the subrack
        simulator is expected to report.
    """

    def _approxify(list_of_floats: list[float]) -> list[ApproxBase]:
        return [pytest.approx(element) for element in list_of_floats]

    return {
        "tpm_present": subrack_simulator_config["tpm_present"],
        "tpm_on_off": subrack_simulator_config["tpm_on_off"],
        "backplane_temperatures": _approxify(
            subrack_simulator_config["backplane_temperatures"]
        ),
        "board_temperatures": _approxify(
            subrack_simulator_config["board_temperatures"]
        ),
        "board_current": pytest.approx(subrack_simulator_config["board_current"]),
        "power_supply_currents": _approxify(
            subrack_simulator_config["power_supply_currents"]
        ),
        "power_supply_fan_speeds": _approxify(
            subrack_simulator_config["power_supply_fan_speeds"]
        ),
        "power_supply_voltages": _approxify(
            subrack_simulator_config["power_supply_voltages"]
        ),
        "power_supply_powers": [
            pytest.approx(c * v)
            for c, v in zip(
                subrack_simulator_config["power_supply_currents"],
                subrack_simulator_config["power_supply_voltages"],
            )
        ],
        "subrack_fan_speeds_percent": _approxify(
            subrack_simulator_config["subrack_fan_speeds_percent"]
        ),
        "subrack_fan_speeds": [
            pytest.approx(p * MAX_SUBRACK_FAN_SPEED / 100.0)
            for p in subrack_simulator_config["subrack_fan_speeds_percent"]
        ],
        "subrack_fan_mode": subrack_simulator_config["subrack_fan_mode"],
        "tpm_currents": _approxify(subrack_simulator_config["tpm_currents"]),
        # Not implemented on SMB
        # "tpm_temperatures": _approxify(subrack_simulator_config["tpm_temperatures"]),
        "tpm_voltages": _approxify(subrack_simulator_config["tpm_voltages"]),
        "tpm_powers": [
            pytest.approx(c * v)
            for c, v in zip(
                subrack_simulator_config["tpm_currents"],
                subrack_simulator_config["tpm_voltages"],
            )
        ],
    }


@pytest.fixture(name="subrack_device_attribute_values", scope="session")
def subrack_device_attribute_values_fixture(
    subrack_simulator_config: dict[str, Any],
) -> dict[str, Any]:
    """
    Return attribute values that the subrack device is expected to report.

    :param subrack_simulator_config: attribute values with which the
        subrack simulator is configured.

    :return: a key-value dictionary of attribute values that the subrack
        device is expected to report.
    """

    def _approxify(list_of_floats: list[float]) -> list[ApproxBase]:
        return [pytest.approx(element) for element in list_of_floats]

    return {
        "tpmPresent": subrack_simulator_config["tpm_present"],
        "tpmOnOff": subrack_simulator_config["tpm_on_off"],
        "backplaneTemperatures": _approxify(
            subrack_simulator_config["backplane_temperatures"]
        ),
        "boardTemperatures": _approxify(subrack_simulator_config["board_temperatures"]),
        "boardCurrent": [pytest.approx(subrack_simulator_config["board_current"])],
        "powerSupplyCurrents": _approxify(
            subrack_simulator_config["power_supply_currents"]
        ),
        "powerSupplyFanSpeeds": _approxify(
            subrack_simulator_config["power_supply_fan_speeds"]
        ),
        "powerSupplyVoltages": _approxify(
            subrack_simulator_config["power_supply_voltages"]
        ),
        "powerSupplyPowers": [
            pytest.approx(c * v)
            for c, v in zip(
                subrack_simulator_config["power_supply_currents"],
                subrack_simulator_config["power_supply_voltages"],
            )
        ],
        "subrackFanSpeedsPercent": _approxify(
            subrack_simulator_config["subrack_fan_speeds_percent"]
        ),
        "subrackFanSpeeds": [
            pytest.approx(p * MAX_SUBRACK_FAN_SPEED / 100.0)
            for p in subrack_simulator_config["subrack_fan_speeds_percent"]
        ],
        "subrackFanModes": subrack_simulator_config["subrack_fan_mode"],
        "tpmCurrents": _approxify(subrack_simulator_config["tpm_currents"]),
        # Not implemented on SMB
        # "tpmTemperatures": _approxify(subrack_simulator_config["tpm_temperatures"]),
        "tpmVoltages": _approxify(subrack_simulator_config["tpm_voltages"]),
        "tpmPowers": [
            pytest.approx(c * v)
            for c, v in zip(
                subrack_simulator_config["tpm_currents"],
                subrack_simulator_config["tpm_voltages"],
            )
        ],
    }


@pytest.fixture(name="subrack_id", scope="session")
def subrack_id_fixture() -> int:
    """
    Return the id of the subrack under test.

    :return: the id of the subrack under test.
    """
    return 1


@pytest.fixture(name="tile_id", scope="session")
def tile_id_fixture() -> int:
    """
    Return the id of the tile under test.

    :return: the id of the tile under test.
    """
    return 1


<<<<<<< HEAD
@pytest.fixture(name="calibration_solutions")
def calibration_solutions_fixture() -> dict[tuple[int, float], list[float]]:
    """
    Fixture that provides sample calibration solutions.

    :return: a sample calibration solution. The keys are tuples of the channel
        and the outside temperature, and the values are lists of calibration values
    """
    return {
        (23, 25.0): [1] + [0.5 * i for i in range(8)],
        (45, 25.0): [3] + [1.2 * (i % 2) for i in range(8)],
        (23, 30.0): [5] + [0.6 * i for i in range(8)],
        (45, 30.0): [4] + [1.4 * (i % 2) for i in range(8)],
        (23, 35.0): [6] + [0.7 * i for i in range(8)],
        (45, 35.0): [2] + [1.6 * (i % 2) for i in range(8)],
    }


@pytest.fixture(name="database_host")
def database_host_fixture() -> str:
    """
    Fixture that provides the database host

    :return: the database host
    """
    return "test-postgresql"


@pytest.fixture(name="database_port")
def database_port_fixture() -> int:
    """
    Fixture that provides the database port

    :return: the database port
    """
    return 5432


@pytest.fixture(name="database_name")
def database_name_fixture() -> str:
    """
    Fixture that provides the database name

    :return: the database name
    """
    return "postgres"


@pytest.fixture(name="database_admin_user")
def database_admin_user_fixture() -> str:
    """
    Fixture that provides the database admin user

    :return: the database admin user
    """
    return "postgres"


@pytest.fixture(name="database_admin_password")
def database_admin_password_fixture() -> str:
    """
    Fixture that provides the database admin password

    :return: the database admin password
    """
    return "secretpassword"
=======
@pytest.fixture(name="daq_id", scope="session")
def daq_id_fixture() -> int:
    """
    Return the daq id of this daq receiver.

    :return: the daq id of this daq receiver.
    """
    return 1
>>>>>>> 91ae2860
<|MERGE_RESOLUTION|>--- conflicted
+++ resolved
@@ -233,7 +233,6 @@
     return 1
 
 
-<<<<<<< HEAD
 @pytest.fixture(name="calibration_solutions")
 def calibration_solutions_fixture() -> dict[tuple[int, float], list[float]]:
     """
@@ -300,7 +299,6 @@
     :return: the database admin password
     """
     return "secretpassword"
-=======
 @pytest.fixture(name="daq_id", scope="session")
 def daq_id_fixture() -> int:
     """
@@ -308,5 +306,4 @@
 
     :return: the daq id of this daq receiver.
     """
-    return 1
->>>>>>> 91ae2860
+    return 1