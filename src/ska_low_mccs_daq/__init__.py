--- conflicted
+++ resolved
@@ -12,19 +12,11 @@
 for, amongst other things, monitoring and control of LFAA.
 """
 
-<<<<<<< HEAD
-__version__ = "1.0.0"
-__version_info__ = (
-    "ska-low-mccs-daq",
-    "1.0.0",
-    "This package implements SKA Low's MCCS's DAQ Receiver.",
-=======
 __version__ = "3.0.0-rc2"
 __version_info__ = (
     "ska-low-mccs-daq",
     __version__,
     "This package implements SKA Low's MCCS DAQ subsystem.",
->>>>>>> a894d424
 )
 
 __all__ = [
