--- conflicted
+++ resolved
@@ -12,11 +12,7 @@
 for, amongst other things, monitoring and control of LFAA.
 """
 
-<<<<<<< HEAD
-__version__ = "3.3.0"
-=======
 __version__ = "4.1.2"
->>>>>>> 170111c3
 __version_info__ = (
     "ska-low-mccs-daq",
     __version__,
