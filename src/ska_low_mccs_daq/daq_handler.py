# -*- coding: utf-8 -*-
#
# This file is part of the SKA Low MCCS project
#
# Distributed under the terms of the BSD 3-clause new license.
# See LICENSE.txt for more info.
"""This module implements the DaqServer part of the MccsDaqReceiver device."""
from __future__ import annotations

import datetime
import functools
import json
import logging
import os
import queue
import re
import threading
from time import sleep
from typing import Any, Callable, Iterator, Optional, TypeVar, cast

import h5py
import numpy as np
from pydaq.daq_receiver_interface import DaqModes, DaqReceiver
from ska_control_model import ResultCode, TaskStatus
from ska_low_mccs_daq_interface.server import run_server_forever
from watchdog.events import FileSystemEvent, FileSystemEventHandler
from watchdog.observers import Observer

__all__ = ["DaqHandler", "main"]

X_POL_INDEX = 0
Y_POL_INDEX = 1

Wrapped = TypeVar("Wrapped", bound=Callable[..., Any])

# pylint: disable = too-many-lines

# Global parameters
bandwidth = 400.0
files_to_plot: dict[str, list[str]] = {}


class NumpyEncoder(json.JSONEncoder):
    """Converts numpy types to JSON."""

    # pylint: disable=arguments-renamed
    def default(self: NumpyEncoder, obj: Any) -> Any:
        if isinstance(obj, np.integer):
            return int(obj)
        if isinstance(obj, np.floating):
            return float(obj)
        if isinstance(obj, np.ndarray):
            return obj.tolist()
        return json.JSONEncoder.default(self, obj)


def convert_daq_modes(consumers_to_start: str) -> list[DaqModes]:
    """
    Convert a string representation of DaqModes into a list of DaqModes.

    Breaks a comma separated list into a list of words,
        strips whitespace and extracts the `enum` part and casts the string
        into a DaqMode or directly cast an int into a DaqMode.

    :param consumers_to_start: A string containing a comma separated
        list of DaqModes.

    :return: a converted list of DaqModes or an empty list
        if no consumers supplied.
    """
    if consumers_to_start != "":
        consumer_list = consumers_to_start.split(",")
        converted_consumer_list = []
        for consumer in consumer_list:
            try:
                # Convert string representation of a DaqMode.
                converted_consumer = DaqModes[consumer.strip().split(".")[-1]]
            except KeyError:
                # Convert string representation of an int.
                converted_consumer = DaqModes(int(consumer))
            converted_consumer_list.append(converted_consumer)
        return converted_consumer_list
    return []


def check_initialisation(func: Wrapped) -> Wrapped:
    """
    Return a function that checks component initialisation before calling.

    This function is intended to be used as a decorator:

    .. code-block:: python

        @check_initialisation
        def scan(self):
            ...

    :param func: the wrapped function

    :return: the wrapped function
    """

    @functools.wraps(func)
    def _wrapper(
        self: DaqHandler,
        *args: Any,
        **kwargs: Any,
    ) -> Any:
        """
        Check for component initialisation before calling the function.

        This is a wrapper function that implements the functionality of
        the decorator.

        :param self: This instance of an DaqHandler.
        :param args: positional arguments to the wrapped function
        :param kwargs: keyword arguments to the wrapped function

        :return: whatever the wrapped function returns
        """
        if not self.initialised:
            self.logger.warning(
                "Daq has not been initialised. Initialising with defaults now."
            )
            self.initialise(self._config, "")
            # raise ValueError(
            #     f"Cannot execute '{type(self).__name__}.{func.__name__}'. "
            #     "DaqReceiver has not been initialised. "
            #     "Set adminMode to ONLINE to re-initialise."
            # )
        return func(self, *args, **kwargs)

    return cast(Wrapped, _wrapper)


# pylint: disable = too-many-instance-attributes
class DaqHandler:
    """An implementation of a DaqHandler device."""

    TIME_FORMAT_STRING = "%d/%m/%y %H:%M:%S"

    def __init__(self: DaqHandler):
        """Initialise this device."""
        self.daq_instance: DaqReceiver = None
        self._receiver_started: bool = False
        self._initialised: bool = False
        self._stop_bandpass: bool = False
        self._monitoring_bandpass: bool = False
        self.logger = logging.getLogger("daq-server")
        self.client_queue: queue.SimpleQueue | None = None
        self._data_mode_mapping: dict[str, DaqModes] = {
            "burst_raw": DaqModes.RAW_DATA,
            "cont_channel": DaqModes.CONTINUOUS_CHANNEL_DATA,
            "integrated_channel": DaqModes.INTEGRATED_CHANNEL_DATA,
            "burst_channel": DaqModes.CHANNEL_DATA,
            "burst_beam": DaqModes.BEAM_DATA,
            "integrated_beam": DaqModes.INTEGRATED_BEAM_DATA,
            "correlator": DaqModes.CORRELATOR_DATA,
            "station": DaqModes.STATION_BEAM_DATA,
            "antenna_buffer": DaqModes.ANTENNA_BUFFER,
            "raw_station_beam": DaqModes.RAW_STATION_BEAM,
        }
        # TODO: Check this typehint. Floats might be ints, not sure.
        self._antenna_locations: dict[
            str, tuple[list[int], list[float], list[float]]
        ] = {}
        self._plots_to_send: bool = False
        self._x_bandpass_plots: queue.Queue = queue.Queue()
        self._y_bandpass_plots: queue.Queue = queue.Queue()
        self._rms_plots: queue.Queue = queue.Queue()
        self._station_name: str = "a_station_name"  # TODO: Get Station TRL/ID
        self._custom_libaavsdaq_filepath: Optional[str] = None
        self._config: dict[str, Any] = {}

    # Callback called for every data mode.
    def _file_dump_callback(  # noqa: C901
        self: DaqHandler,
        data_mode: str,
        file_name: str,
        additional_info: Optional[str] = None,
    ) -> None:
        """
        Call a callback for specific data mode.

        Callbacks for all or specific data modes should be called here.

        :param data_mode: The DAQ data type written
        :param file_name: The filename written
        :param additional_info: Any additional information/metadata.
        """
        # Callbacks to call for all data modes.
        daq_mode = self._data_mode_mapping[data_mode]
        if daq_mode not in {DaqModes.STATION_BEAM_DATA, DaqModes.CORRELATOR_DATA}:
            metadata = self.daq_instance._persisters[daq_mode].get_metadata(
                tile_id=additional_info
            )
        else:
            metadata = self.daq_instance._persisters[daq_mode].get_metadata()
        if additional_info is not None and metadata is not None:
            metadata["additional_info"] = additional_info

        self._data_received_callback(
            data_mode=data_mode,
            file_name=file_name,
            metadata=metadata,
        )

        # Call additional callbacks per data mode if needed.
        if data_mode == "read_raw_data":
            pass

        if data_mode == "read_beam_data":
            pass

        if data_mode == "integrated_beam":
            pass

        if data_mode == "station_beam":
            pass

        if data_mode == "read_channel_data":
            pass

        if data_mode == "continuous_channel":
            pass

        if data_mode == "integrated_channel":
            pass

        if data_mode == "correlator":
            pass

        if data_mode == "raw_station_beam":
            pass

    def _data_received_callback(
        self: DaqHandler,
        data_mode: str,
        file_name: str,
        metadata: Optional[str] = None,
    ) -> None:
        """
        Send file receipt information.

        :param data_mode: The DAQ data type written
        :param file_name: The filename written
        :param metadata: Any additional information.
        """
        if self.client_queue:
            self.client_queue.put(
                (data_mode, file_name, json.dumps(metadata, cls=NumpyEncoder))
            )

    def initialise(
<<<<<<< HEAD
        self: DaqHandler,
        config: dict[str, Any],
        libaavsdaq_filepath: str,
=======
        self: DaqHandler, config: dict[str, Any], libaavsdaq_filepath: str = ""
>>>>>>> 66152da1
    ) -> tuple[ResultCode, str]:  # noqa: E501
        """
        Initialise a new DaqReceiver instance.

        :param config: the configuration to apply
<<<<<<< HEAD
        :param libaavsdaq_filepath: Filepath to a specific libaavsdaq version.

        :return: a resultcode, message tuple
        """
        self.logger.info("Initialising daq.")
        self.daq_instance = DaqReceiver()

        if libaavsdaq_filepath == "":
            self._custom_libaavsdaq_filepath = None
        else:
            self._custom_libaavsdaq_filepath = libaavsdaq_filepath
=======
        :param libaavsdaq_filepath: a .so file to use as the C library

        :return: a resultcode, message tuple
        """
        self.logger.info("initialise() issued with: %s", config)
        self._config |= config

        if self._initialised is False:
            self.logger.debug("Creating DaqReceiver instance.")
            self.daq_instance = DaqReceiver()
            try:
                self.logger.info(
                    "Configuring before initialising with: %s", self._config
                )
                self.daq_instance.populate_configuration(self._config)
                self.logger.info("Initialising daq.")
                self.daq_instance.initialise_daq()
                self._receiver_started = True
                self._initialised = True
            # pylint: disable=broad-except
            except Exception as e:
                self.logger.error(
                    "Caught exception in `DaqHandler.initialise`: %s", e
                )  # noqa: E501
                return ResultCode.FAILED, f"Caught exception: {e}"
            self.logger.info("Daq initialised.")
            return ResultCode.OK, "Daq successfully initialised"
>>>>>>> 66152da1

        try:
            if config:
                for k, v in list(config.items()):
                    self._config[k] = v
            self.logger.info(f"Initialising with: {self._config=}")
            if self._config:
                self.daq_instance.populate_configuration(self._config)

            # Check configuration.
            self.logger.debug("Checking config.")
            self.logger.debug(f"{self.daq_instance.get_configuration()}")

            self.daq_instance.initialise_daq(filepath=self._custom_libaavsdaq_filepath)
            self._receiver_started = True
            self._initialised = True
        except Exception as e:  # pylint: disable=broad-except
            self.logger.error(
                "Caught exception in `DaqHandler.initialise`: %s", e
            )  # noqa: E501
            return ResultCode.FAILED, f"Caught exception: {e}"
        self.logger.info("Daq initialised.")
        return ResultCode.OK, "Daq successfully initialised"

    @property
    def initialised(self) -> bool:
        """
        Return whether the DAQ is initialised.

        :return: whether the DAQ is initialised.
        """
        return self._initialised

    @check_initialisation
    def start(
        self: DaqHandler,
        modes_to_start: str,
    ) -> Iterator[str | tuple[str, str, str]]:
        """
        Start data acquisition with the current configuration.

        A infinite streaming loop will be started until told to stop.
        This will notify the client of state changes and metadata
        of files written to disk, e.g. `data_type`.`file_name`.

        :param modes_to_start: string listing the modes to start.

        :yield: a status update.

        :raises ValueError: if an invalid DaqMode is supplied
        :raises Exception: If an unexpected Exception is caught.
        """
        try:
            # Convert string representation to DaqModes
            converted_modes_to_start: list[DaqModes] = convert_daq_modes(
                modes_to_start
            )  # noqa: E501
        except ValueError as e:
            self.logger.error("Value Error! Invalid DaqMode supplied! %s", e)
            raise

        try:
            if not self._receiver_started:
                self.daq_instance.initialise_daq(
                    filepath=self._custom_libaavsdaq_filepath
                )
                self._receiver_started = True
                self.logger.info("Restarted daq's receiver thread.")
        except Exception as e:
            self.logger.error(
                "Caught exception initialising in daq_handler.start: %s", e
            )
            raise

        # Can only start RAW_STATION_BEAM mode on its own.
        if DaqModes.RAW_STATION_BEAM in converted_modes_to_start:
            if len(converted_modes_to_start) > 1:
                self.logger.error("DaqModes.RAW_STATION_BEAM must be started alone.")
                return
            # Reinitialise for RAW_STATION_BEAM
            self.daq_instance.initialise_station_beam()

        try:
            self.client_queue = queue.SimpleQueue()
            callbacks = [self._file_dump_callback] * len(converted_modes_to_start)
            self.daq_instance.start_daq(converted_modes_to_start, callbacks)
            self.logger.info("Daq listening......")

            yield "LISTENING"
            yield from iter(self.client_queue.get, None)
            yield "STOPPED"
        finally:
            # prevent queue from building up indefinitely
            self.client_queue = None

    @check_initialisation
    def stop(self: DaqHandler) -> tuple[ResultCode, str]:
        """
        Stop data acquisition.

        :return: a resultcode, message tuple
        """
        self.logger.info("Stopping daq.....")
        self.daq_instance.stop_daq()
        self._receiver_started = False
        if self.client_queue:
            self.client_queue.put(None)
        return ResultCode.OK, "Daq stopped"

    @check_initialisation
    def configure(
        self: DaqHandler, config: dict[str, Any]
    ) -> tuple[ResultCode, str]:  # noqa: E501
        """
        Apply a configuration to the DaqReceiver.

        :param config: the configuration to apply

        :return: a resultcode, message tuple
        """
        self.logger.info("Configuring daq with: %s", config)
        try:
            if not config:
                self.logger.error(
                    "Daq was not reconfigured, no config data supplied."
                )  # noqa: E501
                return ResultCode.REJECTED, "No configuration data supplied."

            if "directory" in config:
                if not os.path.exists(config["directory"]):
                    # Note: The daq-handler does not have permission
                    # to create a root directory
                    # This will be set up by container infrastructure.
                    self.logger.info(
                        f'directory {config["directory"]} does not exist, Creating...'
                    )
                    os.makedirs(config["directory"])
                    self.logger.info(f'directory {config["directory"]} created!')
            if config:
                for k, v in list(config.items()):
                    self._config[k] = v
            self.daq_instance.populate_configuration(self._config)
            self.logger.info("Daq successfully reconfigured.")
            return ResultCode.OK, "Daq reconfigured"

        # pylint: disable=broad-except
        except Exception as e:
            self.logger.error(f"Caught exception in DaqHandler.configure: {e}")
            return ResultCode.FAILED, f"Caught exception: {e}"

    @check_initialisation
    def get_configuration(
        self: DaqHandler,
    ) -> dict[str, Any]:
        """
        Retrieve the current DAQ configuration.

        :return: a configuration dictionary.
        """
        return self.daq_instance.get_configuration()

    @check_initialisation
    def get_status(self: DaqHandler) -> dict[str, Any]:
        """
        Provide status information for this MccsDaqReceiver.

        This method returns status as a json string with entries for:
            - Running Consumers: [DaqMode.name: str, DaqMode.value: int]
            - Receiver Interface: "Interface Name": str
            - Receiver Ports: [Port_List]: list[int]
            - Receiver IP: "IP_Address": str
            - Bandpass Monitor: "Monitoring Status": bool

        :return: A json string containing the status of this DaqReceiver.
        """
        # 2. Get consumer list, filter by `running`
        full_consumer_list = self.daq_instance._running_consumers.items()
        running_consumer_list = [
            [consumer.name, consumer.value]
            for consumer, running in full_consumer_list
            if running
        ]
        # 3. Get Receiver Interface, Ports and IP (and later `Uptime`)
        receiver_interface = self.daq_instance._config["receiver_interface"]
        receiver_ports = self.daq_instance._config["receiver_ports"]
        receiver_ip = self.daq_instance._config["receiver_ip"]
        # 4. Compose into some format and return.
        return {
            "Running Consumers": running_consumer_list,
            "Receiver Interface": receiver_interface,
            "Receiver Ports": receiver_ports,
            "Receiver IP": [
                (
                    receiver_ip.decode()
                    if isinstance(receiver_ip, bytes)
                    else receiver_ip
                )  # noqa: E501
            ],
            "Bandpass Monitor": self._monitoring_bandpass,
        }

    # TODO: Refactor this method to farm out some steps.
    # pylint: disable = too-many-locals, too-many-statements
    # pylint: disable = too-many-branches
    @check_initialisation
    def start_bandpass_monitor(  # noqa: C901
        self: DaqHandler,
        argin: str,
    ) -> Iterator[tuple[TaskStatus, str, str | None, str | None, str | None]]:
        """
        Begin monitoring antenna bandpasses.

        :param argin: A dict of arguments to pass to `start_bandpass_monitor` command.

            * plot_directory: Plotting directory.
                Mandatory.

            * monitor_rms: Flag to enable or disable RMS monitoring.
                Optional. Default False.
                [DEPRECATED - To be removed.]

            * auto_handle_daq: Flag to indicate whether the DaqReceiver should
                be automatically reconfigured, started and stopped during this
                process if necessary.
                Optional. Default False.
                [DEPRECATED - To be removed.]

            * cadence: Number of seconds over which to average data.
                Optional. Default 0 (returns snapshots).

        :yields: Taskstatus, Message, bandpass/rms plot(s).
        :returns: TaskStatus, Message, None, None, None
        """
        if self._monitoring_bandpass:
            yield (
                TaskStatus.REJECTED,
                "Bandpass monitor is already active.",
                None,
                None,
                None,
            )
            return
        self._stop_bandpass = False
        params: dict[str, Any] = json.loads(argin)
        try:
            plot_directory: str = params["plot_directory"]
        except KeyError:
            self.logger.error("Param `argin` must have key for `plot_directory`")
            yield (
                TaskStatus.REJECTED,
                "Param `argin` must have key for `plot_directory`",
                None,
                None,
                None,
            )
            return
        # monitor_rms: bool = cast(bool, params.get("monitor_rms", False))
        cadence = cast(int, params.get("cadence", 0))
        auto_handle_daq = params.get("auto_handle_daq", False)
        # Convert to bool if we have a string.
        if not isinstance(auto_handle_daq, bool):
            # pylint: disable = simplifiable-if-statement
            if auto_handle_daq == "True":
                auto_handle_daq = True
            else:
                auto_handle_daq = False

        # Check DAQ is in the correct state for monitoring bandpasses.
        # If not, throw an error if we chose not to auto_handle_daq
        # otherwise configure appropriately.
        current_config = self.get_configuration()
        if current_config["append_integrated"]:
            if not auto_handle_daq:
                self.logger.error(
                    "Current DAQ config is invalid. "
                    "The `append_integrated` option must be set to false "
                    "for bandpass monitoring."
                )
                yield (
                    TaskStatus.REJECTED,
                    "Current DAQ config is invalid. "
                    "The `append_integrated` option must be set to false "
                    "for bandpass monitoring.",
                    None,
                    None,
                    None,
                )
                return
            self.configure({"append_integrated": False})

        # Check correct consumer is running.
        running_consumers = self.get_status().get("Running Consumers", "")

        if ["INTEGRATED_CHANNEL_DATA", 5] not in running_consumers:
            if not auto_handle_daq:
                self.logger.error(
                    "INTEGRATED_CHANNEL_DATA consumer must be running "
                    "before bandpasses can be monitored."
                    "Running consumers: %s",
                    running_consumers,
                )
                yield (
                    TaskStatus.REJECTED,
                    "INTEGRATED_CHANNEL_DATA consumer must be running "
                    "before bandpasses can be monitored.",
                    None,
                    None,
                    None,
                )
                return
            # Auto start DAQ.
            # TODO: Need to be able to start consumers incrementally for this.
            # result = self.start(modes_to_start="INTEGRATED_CHANNEL_DATA")
            # while "INTEGRATED_CHANNEL_DATA" not in running_consumers:
            #     tmp+=1
            #     sleep(2)
            #     running_consumers = self.get_status().get("Running Consumers")
            #     if tmp > 5:
            #         return

        # Create plotting directory structure
        if not self.create_plotting_directory(plot_directory, self._station_name):
            self.logger.error(
                "Unable to create plotting directory at %s", plot_directory
            )
            yield (
                TaskStatus.FAILED,
                f"Unable to create plotting directory at: {plot_directory}",
                None,
                None,
                None,
            )
            return

        data_directory = self.daq_instance._config["directory"]
        self.logger.info("Using data dir %s", data_directory)

        # # Start rms thread
        # if monitor_rms:
        #     self.logger.debug("Starting RMS plotting thread.")
        #     rms = Process(
        #         target=self.generate_rms_plots,
        #         name=f"rms-plotter({self})",
        #         args=(station_name, os.path.join(plot_directory, station_name)),
        #     )
        #     rms.start()

        # Start directory monitor
        observer = Observer()
        data_handler = IntegratedDataHandler(self._station_name)
        observer.schedule(data_handler, data_directory)
        observer.start()

        # Start plotting thread
        self.logger.debug("Starting bandpass plotting thread.")
        bandpass_plotting_thread = threading.Thread(
            target=self.generate_bandpass_plots,
            args=(
                os.path.join(plot_directory, self._station_name),
                self._station_name,
                cadence,
            ),
        )
        bandpass_plotting_thread.start()
        # Wait for stop, monitoring disk space in the meantime
        max_dir_size = 1000 * 1024 * 1024

        self.logger.info("Bandpass monitor active, entering wait loop.")
        self.logger.info(
            "Params: plot_directory: %s, auto_handle_daq: %s, cadence: %i",
            plot_directory,
            auto_handle_daq,
            cadence,
        )
        self._monitoring_bandpass = True

        yield (TaskStatus.IN_PROGRESS, "Bandpass monitor active", None, None, None)

        while not self._stop_bandpass:
            try:
                dir_size = sum(
                    os.path.getsize(f)
                    for f in os.listdir(data_directory)
                    if os.path.isfile(f)
                )
            except FileNotFoundError as e:
                self.logger.warning("Could not find file: %s", e)
            if dir_size > max_dir_size:
                self.logger.error(
                    "Consuming too much disk space! Stopping bandpass monitor! %i/%i",
                    dir_size,
                    max_dir_size,
                )
                self._stop_bandpass = True
                break

            try:
                x_bandpass_plot = self._x_bandpass_plots.get(block=False)
            except queue.Empty:
                x_bandpass_plot = None
            except Exception as e:  # pylint: disable = broad-exception-caught
                self.logger.error(
                    "Unexpected exception retrieving x_bandpass_plot: %s", e
                )

            try:
                y_bandpass_plot = self._y_bandpass_plots.get(block=False)
            except queue.Empty:
                y_bandpass_plot = None
            except Exception as e:  # pylint: disable = broad-exception-caught
                self.logger.error(
                    "Unexpected exception retrieving y_bandpass_plot: %s", e
                )

            try:
                rms_plot = self._rms_plots.get(block=False)
            except queue.Empty:
                rms_plot = None
            except Exception as e:  # pylint: disable = broad-exception-caught
                self.logger.error("Unexpected exception retrieving rms_plot: %s", e)

            if all(
                plot is None for plot in [x_bandpass_plot, y_bandpass_plot, rms_plot]
            ):
                # If we don't have any plots, don't uselessly spam [None]s.
                pass
            else:
                self.logger.debug("Transmitting bandpass data.")
                yield (
                    TaskStatus.IN_PROGRESS,
                    "plot sent",
                    x_bandpass_plot,
                    y_bandpass_plot,
                    rms_plot,
                )
                self.logger.debug("Bandpass data transmitted.")
            sleep(1)  # Plots will never be sent more often than once per second.

        # Stop and clean up
        self.logger.info("Waiting for threads and processes to terminate.")
        # TODO: Need to be able to stop consumers incrementally for this.
        # if auto_handle_daq:
        #     self.stop()
        observer.stop()

        observer.join()
        bandpass_plotting_thread.join()
        # if monitor_rms:
        #     rms.join()
        self._monitoring_bandpass = False

        self.logger.info("Bandpass monitoring complete.")
        yield (TaskStatus.COMPLETED, "Bandpass monitoring complete.", None, None, None)

    @check_initialisation
    def stop_bandpass_monitor(self: DaqHandler) -> tuple[ResultCode, str]:
        """
        Stop monitoring antenna bandpasses.

        :return: a resultcode, message tuple
        """
        if not self._monitoring_bandpass:
            self.logger.info("Cannot stop bandpass monitor before it has started.")
            return (ResultCode.REJECTED, "Bandpass monitor not yet started.")
        if self._stop_bandpass:
            self.logger.info("Bandpass monitor already stopping.")
            return (ResultCode.REJECTED, "Bandpass monitor already stopping.")
        self._stop_bandpass = True
        self.logger.info("Bandpass monitor stopping.")
        return (ResultCode.OK, "Bandpass monitor stopping.")

    def generate_rms_plots(  # noqa: C901
        self: DaqHandler, station_name: str, plotting_directory: str
    ) -> None:
        """
        Generate RMS plots.

        :param station_name: Station name.
        :param plotting_directory: Directory to store plots in.
        """
        # Note: This method is commented out until we can access antenna locations
        #   and tile proxies in order to retrieve adc power and properly label graphs.

        # Get station name (from somewhere...)
        # station_name = aavs_station.configuration["station"]["name"]
        # _connect_station()

        # Extract antenna locations
        # antenna_base, antenna_x, antenna_y = self._antenna_locations[station_name]

        # Generate dummy RMS data
        # colors = np.random.random(len(antenna_x)) * 30

        # Generate figure and canvas
        # fig = Figure(figsize=(18, 8))
        # canvas = FigureCanvas(fig)

        # # Generate plot for X
        # ax = fig.subplots(nrows=1, ncols=2, sharex="all", sharey="all")
        # fig.suptitle(f"{station_name} Antenna RMS", fontsize=14)

        # x_scatter = ax[0].scatter(
        #     antenna_x,
        #     antenna_y,
        #     s=50,
        #     marker="o",
        #     c=colors,
        #     cmap="jet",
        #     vmin=0,
        #     vmax=38,
        #     edgecolors="k",
        #     linewidths=0.8,
        # )
        # for i, _ in enumerate(antenna_x):
        #     ax[0].text(
        #         antenna_x[i] + 0.3,
        #         antenna_y[i] + 0.3,
        #         antenna_base[i],
        #         fontsize=7,
        #     )
        # ax[0].set_title(f"{station_name} Antenna RMS Map - X pol")
        # ax[0].set_xlabel("X")
        # ax[0].set_ylabel("Y")

        # # Generate plot for Y
        # y_scatter = ax[1].scatter(
        #     antenna_x,
        #     antenna_y,
        #     s=50,
        #     marker="o",
        #     c=colors,
        #     cmap="jet",
        #     vmin=0,
        #     vmax=38,
        #     edgecolors="k",
        #     linewidths=0.8,
        # )
        # for i, _ in enumerate(antenna_x):
        #     ax[1].text(
        #         antenna_x[i] + 0.3,
        #         antenna_y[i] + 0.3,
        #         antenna_base[i],
        #         fontsize=7,
        #     )
        # ax[1].set_title(f"{station_name} Antenna RMS Map - Y Pol")
        # ax[1].set_xlabel("X")
        # ax[1].set_ylabel("Y")

        # # Add colorbar
        # fig.subplots_adjust(
        #     bottom=0.1, top=0.9, left=0.1, right=0.88, wspace=0.05, hspace=0.17
        # )
        # cb_ax = fig.add_axes([0.9, 0.1, 0.02, 0.8])
        # fig.colorbar(y_scatter, label="RMS", cax=cb_ax)

        # # Continue until asked to stop
        # while not self._stop_bandpass:

        #     # Check station status
        #     # _connect_station()

        #     # Grab RMS values
        #     antenna_rms_x = []
        #     antenna_rms_y = []
        #     for tile in aavs_station.tiles:
        #         rms = tile.get_adc_rms()
        #         antenna_rms_x.extend(rms[0::2])
        #         antenna_rms_y.extend(rms[1::2])

        #     # Update colors
        #     x_scatter.set_array(np.array(antenna_rms_x))
        #     y_scatter.set_array(np.array(antenna_rms_y))

        #     # Save plot
        #     fig.suptitle(
        #         f"{station_name} Antenna RMS "
        #         f"({datetime.datetime.utcnow().strftime(self.TIME_FORMAT_STRING)})",
        #         fontsize=14,
        #     )
        #     saved_filepath = os.path.join(plotting_directory, "antenna_rms.svg")
        #     canvas.print_figure(
        #         saved_filepath,
        #         pad_inches=0,
        #         dpi=200,
        #         figsize=(18, 8),
        #     )
        #     self._rms_plots.put(saved_filepath)
        #     # Done, sleep for a bit
        #     sleep(1)

    # pylint: disable = too-many-locals
    def generate_bandpass_plots(  # noqa: C901
        self: DaqHandler,
        plotting_directory: str,
        station_name: str,
        cadence: int,
    ) -> None:
        """
        Generate antenna bandpass plots.

        :param station_name: The name of the station.
        :param plotting_directory: Directory to store plots in.
        :param cadence: Time in seconds over which to average bandpass data.
        """
        global files_to_plot  # pylint: disable=global-variable-not-assigned
        config = self.get_configuration()
        nof_channels = config["nof_channels"]
        nof_antennas_per_tile = config["nof_antennas"]
        nof_pols = config["nof_polarisations"]
        nof_tiles = config["nof_tiles"]

        x_pol_data: np.ndarray | None = None
        x_pol_data_count: int = 0
        y_pol_data: np.ndarray | None = None
        y_pol_data_count: int = 0
        # The shape is reversed as DAQ reads the data this way around.
        full_station_data: np.ndarray = np.zeros(shape=(512, 256, 2), dtype=int)
        files_received_per_tile: list[int] = [0] * nof_tiles
        interval_start = None

        _filename_expression = re.compile(
            r"channel_integ_(?P<tile>\d+)_(?P<timestamp>\d+_\d+)_0.hdf5"
        )

        # Loop until asked to stop
        self.logger.info("Entering bandpass plotting loop.")
        while not self._stop_bandpass:
            # Wait for files to be queued. Check every second.
            if len(files_to_plot[station_name]) == 0:
                sleep(1)
                continue

            # Get the first item in the list
            filepath = files_to_plot[station_name].pop(0)
            self.logger.debug("Processing %s", filepath)

            # Extract Tile number
            filename = os.path.basename(os.path.abspath(filepath))
            parts = _filename_expression.match(filename)

            if parts is not None:
                tile_number = int(parts.groupdict()["tile"])
            if tile_number is not None:
                try:
                    files_received_per_tile[tile_number] += 1
                except IndexError as e:
                    self.logger.error(
                        f"Caught exception: {e}. "
                        f"Tile {tile_number} out of bounds! "
                        f"Max tile number: {len(files_received_per_tile)}"
                    )

            # Open newly create HDF5 file
            with h5py.File(filepath, "r") as f:
                # Data is in channels/antennas/pols order
                try:
                    data: np.ndarray = f["chan_"]["data"][:]
                # pylint: disable=broad-exception-caught
                except Exception as e:
                    self.logger.error("Exception: %s", e)
                    continue
                try:
                    data = data.reshape((nof_channels, nof_antennas_per_tile, nof_pols))
                except ValueError as ve:
                    self.logger.error(
                        "ValueError caught reshaping data, skipping: %s", ve
                    )
                    continue

            # Append Tile data to full station set.
            # full_station_data is made of blocks of data per TPM in TPM order.
            # Each block of TPM data is in port order.
            start_index = nof_antennas_per_tile * tile_number
            full_station_data[
                :, start_index : start_index + nof_antennas_per_tile, :
            ] = data

            present = datetime.datetime.now()
            if interval_start is None:
                interval_start = present

            # TODO: This block is currently useless. Get averaging back in.
            # Loop over polarisations (separate plots)
            for pol in range(nof_pols):
                # Assign first data point or maintain sum of all data.
                # Divide by _pol_data_count to calculate the moving average on-demand.
                if pol == X_POL_INDEX:
                    if x_pol_data is None:
                        x_pol_data_count = 1
                        x_pol_data = full_station_data[:, :, pol]
                    else:
                        x_pol_data_count += 1
                        x_pol_data = x_pol_data + full_station_data[:, :, pol]
                elif pol == Y_POL_INDEX:
                    if y_pol_data is None:
                        y_pol_data_count = 1
                        y_pol_data = full_station_data[:, :, pol]
                    else:
                        y_pol_data_count += 1
                        y_pol_data = y_pol_data + full_station_data[:, :, pol]

            # Delete read file.
            os.unlink(filepath)
            # Every `cadence` seconds, plot graph and add the averages
            # to the queue to be sent to the Tango device,

            # Assert that we've received the same number (1+) of files per tile.
            if all(files_received_per_tile) and (
                len(set(files_received_per_tile)) == 1
            ):
                if (present - interval_start).total_seconds() > cadence:
                    self.logger.debug("Queueing data for transmission")
                    assert isinstance(full_station_data, np.ndarray)
                    x_data = full_station_data[:, :, X_POL_INDEX].transpose()
                    # Averaged x data (commented out for now)
                    # x_data = x_pol_data.transpose() / x_pol_data_count
                    self._x_bandpass_plots.put(json.dumps(x_data.tolist()))
                    y_data = full_station_data[:, :, Y_POL_INDEX].transpose()
                    # Averaged y data (commented out for now)
                    # y_data = y_pol_data.transpose() / y_pol_data_count
                    self._y_bandpass_plots.put(json.dumps(y_data.tolist()))
                    self.logger.debug("Data queued for transmission.")

                    # Reset vars
                    x_pol_data = None
                    x_pol_data_count = 0
                    y_pol_data = None
                    y_pol_data_count = 0
                    interval_start = None
                    files_received_per_tile = [0] * nof_tiles

        self.logger.info("Exiting bandpass plotting loop.")

    # pylint: disable=broad-except
    def create_plotting_directory(
        self: DaqHandler, parent: str, station_name: str
    ) -> bool:
        """
        Create plotting directory structure for this station.

        :param parent: Parent plotting directory
        :param station_name: Station name

        :return: True if this method succeeded else False
        """
        # Check if plot directory exists and if not create it
        dir_name = os.path.join(parent, station_name)
        if not os.path.isdir(dir_name):
            try:
                os.makedirs(dir_name, exist_ok=True)

            except PermissionError as e:
                self.logger.error(e)
                self.logger.error(
                    "Could not create plotting directory %s. "
                    "Check that the path is valid and permission",
                    parent,
                )
                return False

            except NotADirectoryError as e:
                self.logger.error(e)
                self.logger.error(
                    "Specified plotting directory (%s) is a file. Please check", parent
                )
                return False

            except FileExistsError as e:
                self.logger.error(e)
                self.logger.error("Specified plotting directory (%s) is a file")
                return False

            except Exception as e:
                self.logger.error(e)
                self.logger.error(
                    "Unknown exception when creating plotting directory (%s)"
                )
                return False
        return True


class IntegratedDataHandler(FileSystemEventHandler):
    """Detect files created in the data directory and generate plots."""

    def __init__(self: IntegratedDataHandler, station_name: str):
        """
        Initialise a new instance.

        :param station_name: Station name
        """
        self._station_name = station_name
        files_to_plot[station_name] = []
        self.logger = logging.getLogger("daq-server")

    def on_any_event(self: IntegratedDataHandler, event: FileSystemEvent) -> None:
        """
        Check every event for newly created files to process.

        :param event: Event to check.
        """
        # We are only interested in newly created files
        global files_to_plot  # pylint: disable=global-variable-not-assigned
        if event.event_type in ["created"]:
            # Ignore lock files and other temporary files
            if not ("channel_integ" in event.src_path and "lock" not in event.src_path):
                return

            # Add to list
            sleep(0.1)
            self.logger.info("Detected %s", event.src_path)
            files_to_plot[self._station_name].append(event.src_path)


def main() -> None:
    """
    Entrypoint for the module.

    Create and start a server.
    """
    port = os.getenv("DAQ_GRPC_PORT", default="50051")
    run_server_forever(DaqHandler(), int(port))


if __name__ == "__main__":
    main()<|MERGE_RESOLUTION|>--- conflicted
+++ resolved
@@ -252,31 +252,12 @@
             )
 
     def initialise(
-<<<<<<< HEAD
-        self: DaqHandler,
-        config: dict[str, Any],
-        libaavsdaq_filepath: str,
-=======
         self: DaqHandler, config: dict[str, Any], libaavsdaq_filepath: str = ""
->>>>>>> 66152da1
     ) -> tuple[ResultCode, str]:  # noqa: E501
         """
         Initialise a new DaqReceiver instance.
 
         :param config: the configuration to apply
-<<<<<<< HEAD
-        :param libaavsdaq_filepath: Filepath to a specific libaavsdaq version.
-
-        :return: a resultcode, message tuple
-        """
-        self.logger.info("Initialising daq.")
-        self.daq_instance = DaqReceiver()
-
-        if libaavsdaq_filepath == "":
-            self._custom_libaavsdaq_filepath = None
-        else:
-            self._custom_libaavsdaq_filepath = libaavsdaq_filepath
-=======
         :param libaavsdaq_filepath: a .so file to use as the C library
 
         :return: a resultcode, message tuple
@@ -287,6 +268,10 @@
         if self._initialised is False:
             self.logger.debug("Creating DaqReceiver instance.")
             self.daq_instance = DaqReceiver()
+            if libaavsdaq_filepath == "":
+                self._custom_libaavsdaq_filepath = None
+            else:
+                self._custom_libaavsdaq_filepath = libaavsdaq_filepath
             try:
                 self.logger.info(
                     "Configuring before initialising with: %s", self._config
@@ -304,7 +289,6 @@
                 return ResultCode.FAILED, f"Caught exception: {e}"
             self.logger.info("Daq initialised.")
             return ResultCode.OK, "Daq successfully initialised"
->>>>>>> 66152da1
 
         try:
             if config:
