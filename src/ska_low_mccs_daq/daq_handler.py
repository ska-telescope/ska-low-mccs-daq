# -*- coding: utf-8 -*-
#
# This file is part of the SKA Low MCCS project
#
# Distributed under the terms of the BSD 3-clause new license.
# See LICENSE.txt for more info.
"""This module implements the DaqServer part of the MccsDaqReceiver device."""
from __future__ import annotations

import datetime
import functools
import json
import logging
import os
import queue
import re
import threading
from collections import deque
from time import perf_counter, sleep
from typing import Any, Callable, Iterator, Optional, TypeVar, cast

import h5py
import numpy as np
import psutil  # type: ignore
from ska_control_model import ResultCode, TaskStatus
from ska_low_mccs_daq_interface.server import run_server_forever

from .pydaq.daq_receiver_interface import DaqModes, DaqReceiver

__all__ = ["DaqHandler", "main"]

X_POL_INDEX = 0
Y_POL_INDEX = 1

Wrapped = TypeVar("Wrapped", bound=Callable[..., Any])

# pylint: disable = too-many-lines


class NumpyEncoder(json.JSONEncoder):
    """Converts numpy types to JSON."""

    # pylint: disable=arguments-renamed
    def default(self: NumpyEncoder, obj: Any) -> Any:
        if isinstance(obj, np.integer):
            return int(obj)
        if isinstance(obj, np.floating):
            return float(obj)
        if isinstance(obj, np.ndarray):
            return obj.tolist()
        return json.JSONEncoder.default(self, obj)


def convert_daq_modes(consumers_to_start: str) -> list[DaqModes]:
    """
    Convert a string representation of DaqModes into a list of DaqModes.

    Breaks a comma separated list into a list of words,
        strips whitespace and extracts the `enum` part and casts the string
        into a DaqMode or directly cast an int into a DaqMode.

    :param consumers_to_start: A string containing a comma separated
        list of DaqModes.

    :return: a converted list of DaqModes or an empty list
        if no consumers supplied.
    """
    if consumers_to_start != "":
        consumer_list = consumers_to_start.split(",")
        converted_consumer_list = []
        for consumer in consumer_list:
            try:
                # Convert string representation of a DaqMode.
                converted_consumer = DaqModes[consumer.strip().split(".")[-1]]
            except KeyError:
                # Convert string representation of an int.
                converted_consumer = DaqModes(int(consumer))
            converted_consumer_list.append(converted_consumer)
        return converted_consumer_list
    return []


def check_initialisation(func: Wrapped) -> Wrapped:
    """
    Return a function that checks component initialisation before calling.

    This function is intended to be used as a decorator:

    .. code-block:: python

        @check_initialisation
        def scan(self):
            ...

    :param func: the wrapped function

    :return: the wrapped function
    """

    @functools.wraps(func)
    def _wrapper(
        self: DaqHandler,
        *args: Any,
        **kwargs: Any,
    ) -> Any:
        """
        Check for component initialisation before calling the function.

        This is a wrapper function that implements the functionality of
        the decorator.

        :param self: This instance of an DaqHandler.
        :param args: positional arguments to the wrapped function
        :param kwargs: keyword arguments to the wrapped function

        :return: whatever the wrapped function returns
        """
        if not self.initialised:
            self.logger.warning(
                "Daq has not been initialised. Initialising with defaults now."
            )
            self.initialise(self._config, "")
            # raise ValueError(
            #     f"Cannot execute '{type(self).__name__}.{func.__name__}'. "
            #     "DaqReceiver has not been initialised. "
            #     "Set adminMode to ONLINE to re-initialise."
            # )
        return func(self, *args, **kwargs)

    return cast(Wrapped, _wrapper)


# pylint: disable = too-many-instance-attributes
class DaqHandler:
    """An implementation of a DaqHandler device."""

    TIME_FORMAT_STRING = "%d/%m/%y %H:%M:%S"

    CONFIG_DEFAULTS: dict[str, Any] = {
        "nof_antennas": 16,
        "nof_channels": 512,
        "nof_beams": 1,
        "nof_polarisations": 2,
        "nof_tiles": 1,
        "nof_raw_samples": 32768,
        "raw_rms_threshold": -1,
        "nof_channel_samples": 1024,
        "nof_correlator_samples": 1835008,
        "nof_correlator_channels": 1,
        "continuous_period": 0,
        "nof_beam_samples": 42,
        "nof_beam_channels": 384,
        "nof_station_samples": 262144,
        "append_integrated": True,
        "sampling_time": 1.1325,
        "sampling_rate": (800e6 / 2.0) * (32.0 / 27.0) / 512.0,
        "oversampling_factor": 32.0 / 27.0,
        "receiver_frame_size": 8500,
        "receiver_frames_per_block": 32,
        "receiver_nof_blocks": 256,
        "receiver_nof_threads": 1,
        "directory": ".",
        "logging": True,
        "write_to_disk": True,
        "station_config": None,
        "station_id": 0,
        "max_filesize": None,
        "acquisition_duration": -1,
        "acquisition_start_time": -1,
        "description": "",
        "observation_metadata": {},  # This is populated automatically
    }

    def __init__(
        self: DaqHandler,
        logger: Optional[logging.Logger] = None,
        external_ip: Optional[str] = None,
        **extra_config: Any,
    ) -> None:
        """
        Initialise this device.

        :param logger: the logger for this device to use.
        :param external_ip: the IP of the service which exposes this device.
        :param extra_config: keyword args providing extra configuration.
        """
        print("Initialising DAQ handler with extra config:")

        self._external_ip_override = (
            external_ip if external_ip else extra_config.pop("external_ip", None)
        )
        self._config = self.CONFIG_DEFAULTS | extra_config

        self.daq_instance: DaqReceiver | None = None
        self._receiver_started: bool = False
        self._initialised: bool = False
        self._stop_bandpass: bool = False
        self._monitoring_bandpass: bool = False
        if logger is not None:
            self.logger = logger
        else:
            self.logger = logging.getLogger("daq-server")
        self.client_queue: queue.SimpleQueue[tuple[str, str, str] | None] | None = None
        self._data_mode_mapping: dict[str, DaqModes] = {
            "burst_raw": DaqModes.RAW_DATA,
            "cont_channel": DaqModes.CONTINUOUS_CHANNEL_DATA,
            "integrated_channel": DaqModes.INTEGRATED_CHANNEL_DATA,
            "burst_channel": DaqModes.CHANNEL_DATA,
            "burst_beam": DaqModes.BEAM_DATA,
            "integrated_beam": DaqModes.INTEGRATED_BEAM_DATA,
            "correlator": DaqModes.CORRELATOR_DATA,
            "station": DaqModes.STATION_BEAM_DATA,
            "antenna_buffer": DaqModes.ANTENNA_BUFFER,
            "raw_station_beam": DaqModes.RAW_STATION_BEAM,
        }
        # TODO: Check this typehint. Floats might be ints, not sure.
        self._antenna_locations: dict[
            str, tuple[list[int], list[float], list[float]]
        ] = {}
        self._plots_to_send: bool = False
        self._y_bandpass_plots: deque[str] = deque(maxlen=1)
        self._x_bandpass_plots: deque[str] = deque(maxlen=1)
        self._rms_plots: deque[str] = deque(maxlen=1)
        self._station_name: str = "a_station_name"  # TODO: Get Station TRL/ID
        self._custom_libaavsdaq_filepath: Optional[str] = None
        self._plot_transmission: bool = False
        self._files_to_plot: queue.Queue[str] = queue.Queue()
        self._measure_data_rate: bool = False
        self._data_rate: float | None = None

    # Callback called for every data mode.
    # pylint: disable = too-many-branches
    def _file_dump_callback(  # noqa: C901
        self: DaqHandler,
        data_mode: str,
        file_name: str,
        additional_info: Optional[str] = None,
        **attributes: float,
    ) -> None:
        """
        Call a callback for specific data mode.

        Callbacks for all or specific data modes should be called here.

        :param data_mode: The DAQ data type written
        :param file_name: The filename written
        :param additional_info: Any additional information/metadata.
        :param attributes: any attributes to update the value for.
        """
        assert self.daq_instance is not None
        # Callbacks to call for all data modes.
        daq_mode = self._data_mode_mapping[data_mode]
        if daq_mode not in {DaqModes.STATION_BEAM_DATA, DaqModes.CORRELATOR_DATA}:
            metadata = self.daq_instance._persisters[daq_mode].get_metadata(
                tile_id=additional_info
            )
        else:
            metadata = self.daq_instance._persisters[daq_mode].get_metadata()
        if additional_info is not None and metadata is not None:
            metadata["additional_info"] = additional_info

        if self._monitoring_bandpass:
            self._files_to_plot.put(file_name)

        self._data_received_callback(
            data_mode=data_mode,
            file_name=file_name,
            metadata=metadata,
        )

        # Call additional callbacks per data mode if needed.
        if data_mode == "read_raw_data":
            pass

        if data_mode == "read_beam_data":
            pass

        if data_mode == "integrated_beam":
            pass

        if data_mode == "station_beam":
            pass

        if data_mode == "read_channel_data":
            pass

        if data_mode == "continuous_channel":
            pass

        if data_mode == "integrated_channel":
            pass

        if data_mode == "correlator":
            pass

        if data_mode == "raw_station_beam":
            pass

    def _data_received_callback(
        self: DaqHandler,
        data_mode: str,
        file_name: str,
        metadata: Optional[str] = None,
    ) -> None:
        """
        Send file receipt information.

        :param data_mode: The DAQ data type written
        :param file_name: The filename written
        :param metadata: Any additional information.
        """
        if self.client_queue:
            self.client_queue.put(
                (data_mode, file_name, json.dumps(metadata, cls=NumpyEncoder))
            )

    def initialise(
        self: DaqHandler, config: dict[str, Any], libaavsdaq_filepath: str = ""
    ) -> tuple[ResultCode, str]:  # noqa: E501
        """
        Initialise a new DaqReceiver instance.

        :param config: the configuration to apply
        :param libaavsdaq_filepath: a .so file to use as the C library

        :return: a resultcode, message tuple
        """
        merged_config = self._config | config
        self.logger.info("initialise() issued with: %s", merged_config)

        if self._initialised is False:
            self.logger.debug("Creating DaqReceiver instance.")
            self.daq_instance = DaqReceiver()
            if libaavsdaq_filepath == "":
                self._custom_libaavsdaq_filepath = None
            else:
                self._custom_libaavsdaq_filepath = libaavsdaq_filepath
            try:
                self.logger.info(
                    "Configuring before initialising with: %s", self._config
                )
                self.daq_instance.populate_configuration(merged_config)
                self._config = merged_config
                self.logger.info("Initialising daq.")
                self.daq_instance.initialise_daq()
                self._receiver_started = True
                self._initialised = True
            # pylint: disable=broad-except
            except Exception as e:
                self.logger.error(
                    "Caught exception in `DaqHandler.initialise`: %s", e
                )  # noqa: E501
                return ResultCode.FAILED, f"Caught exception: {e}"
            self.logger.info("Daq initialised.")
            return ResultCode.OK, "Daq successfully initialised"

        # else
        self.logger.info("Daq already initialised")
        return ResultCode.REJECTED, "Daq already initialised"

    @property
    def initialised(self) -> bool:
        """
        Return whether the DAQ is initialised.

        :return: whether the DAQ is initialised.
        """
        return self._initialised

    @check_initialisation
    def start(
        self: DaqHandler,
        modes_to_start: str,
    ) -> Iterator[str | tuple[str, str, str]]:
        """
        Start data acquisition with the current configuration.

        A infinite streaming loop will be started until told to stop.
        This will notify the client of state changes and metadata
        of files written to disk, e.g. `data_type`.`file_name`.

        :param modes_to_start: string listing the modes to start.

        :yield: a status update.

        :raises ValueError: if an invalid DaqMode is supplied
        :raises Exception: If an unexpected Exception is caught.
        """
        assert self.daq_instance is not None
        try:
            # Convert string representation to DaqModes
            converted_modes_to_start: list[DaqModes] = convert_daq_modes(
                modes_to_start
            )  # noqa: E501
        except ValueError as e:
            self.logger.error("Value Error! Invalid DaqMode supplied! %s", e)
            raise

        try:
            if not self._receiver_started:
                self.daq_instance.initialise_daq(
                    filepath=self._custom_libaavsdaq_filepath
                )
                self._receiver_started = True
                self.logger.info("Restarted daq's receiver thread.")
        except Exception as e:
            self.logger.error(
                "Caught exception initialising in daq_handler.start: %s", e
            )
            raise

        # Can only start RAW_STATION_BEAM mode on its own.
        if DaqModes.RAW_STATION_BEAM in converted_modes_to_start:
            if len(converted_modes_to_start) > 1:
                self.logger.error("DaqModes.RAW_STATION_BEAM must be started alone.")
                return
            # Reinitialise for RAW_STATION_BEAM
            self.daq_instance.initialise_station_beam()

        try:
            self.client_queue = queue.SimpleQueue()
            callbacks = [self._file_dump_callback] * len(converted_modes_to_start)
            self.daq_instance.start_daq(converted_modes_to_start, callbacks)
            self.logger.info("Daq listening......")

            yield "LISTENING"
            yield from iter(self.client_queue.get, None)
            yield "STOPPED"
        finally:
            # prevent queue from building up indefinitely
            self.client_queue = None

    @check_initialisation
    def stop(self: DaqHandler) -> tuple[ResultCode, str]:
        """
        Stop data acquisition.

        :return: a resultcode, message tuple
        """
        assert self.daq_instance is not None
        self.logger.info("Stopping daq.....")
        self.daq_instance.stop_daq()
        self._receiver_started = False
        if self.client_queue:
            self.client_queue.put(None)
        return ResultCode.OK, "Daq stopped"

    @check_initialisation
    def configure(
        self: DaqHandler, config: dict[str, Any]
    ) -> tuple[ResultCode, str]:  # noqa: E501
        """
        Apply a configuration to the DaqReceiver.

        :param config: the configuration to apply

        :return: a resultcode, message tuple
        """
        self.logger.info("Configuring daq with: %s", config)
        assert self.daq_instance is not None
        try:
            if not config:
                self.logger.error(
                    "Daq was not reconfigured, no config data supplied."
                )  # noqa: E501
                return ResultCode.REJECTED, "No configuration data supplied."

            if "directory" in config:
                if not os.path.exists(config["directory"]):
                    # Note: The daq-handler does not have permission
                    # to create a root directory
                    # This will be set up by container infrastructure.
                    self.logger.info(
                        f'directory {config["directory"]} does not exist, Creating...'
                    )
                    os.makedirs(config["directory"])
                    self.logger.info(f'directory {config["directory"]} created!')
<<<<<<< HEAD
            self._config |= config
            self.daq_instance.populate_configuration(self._config)
=======
            merged_config = self._config | config
            self.daq_instance.populate_configuration(merged_config)
            self._config = merged_config
>>>>>>> a894d424
            self.logger.info("Daq successfully reconfigured.")
            return ResultCode.OK, "Daq reconfigured"

        # pylint: disable=broad-except
        except Exception as e:
            self.logger.error(f"Caught exception in DaqHandler.configure: {e}")
            return ResultCode.FAILED, f"Caught exception: {e}"

    @check_initialisation
    def get_configuration(
        self: DaqHandler,
    ) -> dict[str, Any]:
        """
        Retrieve the current DAQ configuration.

        :return: a configuration dictionary.
        """
        assert self.daq_instance is not None
        return self.daq_instance.get_configuration()

    @check_initialisation
    def get_status(self: DaqHandler) -> dict[str, Any]:
        """
        Provide status information for this MccsDaqReceiver.

        This method returns status as a json string with entries for:
            - Running Consumers: [DaqMode.name: str, DaqMode.value: int]
            - Receiver Interface: "Interface Name": str
            - Receiver Ports: [Port_List]: list[int]
            - Receiver IP: "IP_Address": str
            - Bandpass Monitor: "Monitoring Status": bool

        :return: A json string containing the status of this DaqReceiver.
        """
        assert self.daq_instance is not None
        # 2. Get consumer list, filter by `running`
        full_consumer_list = self.daq_instance._running_consumers.items()
        running_consumer_list = [
            [consumer.name, consumer.value]
            for consumer, running in full_consumer_list
            if running
        ]
        # 3. Get Receiver Interface, Ports and IP (and later `Uptime`)
        receiver_interface = self.daq_instance._config["receiver_interface"]
        receiver_ports = self.daq_instance._config["receiver_ports"]
        receiver_ip = (
            self._external_ip_override or self.daq_instance._config["receiver_ip"]
        )
        # 4. Compose into some format and return.
        return {
            "Running Consumers": running_consumer_list,
            "Receiver Interface": receiver_interface,
            "Receiver Ports": receiver_ports,
            "Receiver IP": [
                (
                    receiver_ip.decode()
                    if isinstance(receiver_ip, bytes)
                    else receiver_ip
                )  # noqa: E501
            ],
            "Bandpass Monitor": self._monitoring_bandpass,
        }

    # TODO: Refactor this method to farm out some steps.
    # pylint: disable = too-many-locals, too-many-statements
    # pylint: disable = too-many-branches
    @check_initialisation
    def start_bandpass_monitor(  # noqa: C901
        self: DaqHandler,
        argin: str,
    ) -> Iterator[tuple[TaskStatus, str, str | None, str | None, str | None]]:
        """
        Begin monitoring antenna bandpasses.

        :param argin: A dict of arguments to pass to `start_bandpass_monitor` command.

            * plot_directory: Plotting directory.
                Mandatory.

            * monitor_rms: Flag to enable or disable RMS monitoring.
                Optional. Default False.
                [DEPRECATED - To be removed.]

            * auto_handle_daq: Flag to indicate whether the DaqReceiver should
                be automatically reconfigured, started and stopped during this
                process if necessary.
                Optional. Default False.
                [DEPRECATED - To be removed.]

            * cadence: Number of seconds over which to average data.
                Optional. Default 0 (returns snapshots).

        :yields: Taskstatus, Message, bandpass/rms plot(s).
        :returns: TaskStatus, Message, None, None, None
        """
        assert self.daq_instance is not None
        if self._monitoring_bandpass and self._plot_transmission:
            yield (
                TaskStatus.REJECTED,
                "Bandpass monitor is already active.",
                None,
                None,
                None,
            )
            return
        self._stop_bandpass = False
        params: dict[str, Any] = json.loads(argin)
        try:
            plot_directory: str = params["plot_directory"]
        except KeyError:
            self.logger.error("Param `argin` must have key for `plot_directory`")
            yield (
                TaskStatus.REJECTED,
                "Param `argin` must have key for `plot_directory`",
                None,
                None,
                None,
            )
            return
        # monitor_rms: bool = cast(bool, params.get("monitor_rms", False))
        cadence = cast(int, params.get("cadence", 0))
        auto_handle_daq = params.get("auto_handle_daq", False)
        # Convert to bool if we have a string.
        if not isinstance(auto_handle_daq, bool):
            # pylint: disable = simplifiable-if-statement
            if auto_handle_daq == "True":
                auto_handle_daq = True
            else:
                auto_handle_daq = False

        # Check DAQ is in the correct state for monitoring bandpasses.
        # If not, throw an error if we chose not to auto_handle_daq
        # otherwise configure appropriately.
        current_config = self.get_configuration()
        if current_config["append_integrated"]:
            if not auto_handle_daq:
                self.logger.error(
                    "Current DAQ config is invalid. "
                    "The `append_integrated` option must be set to false "
                    "for bandpass monitoring."
                )
                yield (
                    TaskStatus.REJECTED,
                    "Current DAQ config is invalid. "
                    "The `append_integrated` option must be set to false "
                    "for bandpass monitoring.",
                    None,
                    None,
                    None,
                )
                return
            self.configure({"append_integrated": False})

        # Check correct consumer is running.
        running_consumers = self.get_status().get("Running Consumers", "")

        if ["INTEGRATED_CHANNEL_DATA", 5] not in running_consumers:
            if not auto_handle_daq:
                self.logger.error(
                    "INTEGRATED_CHANNEL_DATA consumer must be running "
                    "before bandpasses can be monitored."
                    "Running consumers: %s",
                    running_consumers,
                )
                yield (
                    TaskStatus.REJECTED,
                    "INTEGRATED_CHANNEL_DATA consumer must be running "
                    "before bandpasses can be monitored.",
                    None,
                    None,
                    None,
                )
                return
            # Auto start DAQ.
            # TODO: Need to be able to start consumers incrementally for this.
            # result = self.start(modes_to_start="INTEGRATED_CHANNEL_DATA")
            # while "INTEGRATED_CHANNEL_DATA" not in running_consumers:
            #     tmp+=1
            #     sleep(2)
            #     running_consumers = self.get_status().get("Running Consumers")
            #     if tmp > 5:
            #         return

        # Create plotting directory structure
        if not self.create_plotting_directory(plot_directory, self._station_name):
            self.logger.error(
                "Unable to create plotting directory at %s", plot_directory
            )
            yield (
                TaskStatus.FAILED,
                f"Unable to create plotting directory at: {plot_directory}",
                None,
                None,
                None,
            )
            return

        data_directory = self.daq_instance._config["directory"]
        self.logger.info("Using data dir %s", data_directory)

        # # Start rms thread
        # if monitor_rms:
        #     self.logger.debug("Starting RMS plotting thread.")
        #     rms = Process(
        #         target=self.generate_rms_plots,
        #         name=f"rms-plotter({self})",
        #         args=(station_name, os.path.join(plot_directory, station_name)),
        #     )
        #     rms.start()

        if not self._monitoring_bandpass:
            # Start plotting thread
            self.logger.debug("Starting bandpass plotting thread")
            bandpass_plotting_thread = threading.Thread(
                target=self.generate_bandpass_plots,
                args=(
                    os.path.join(plot_directory, self._station_name),
                    self._station_name,
                    cadence,
                ),
            )
            bandpass_plotting_thread.start()
        # Wait for stop, monitoring disk space in the meantime
        max_dir_size = 1000 * 1024 * 1024

        self.logger.info("Bandpass monitor active, entering wait loop.")
        self.logger.info(
            "Params: plot_directory: %s, auto_handle_daq: %s, cadence: %i",
            plot_directory,
            auto_handle_daq,
            cadence,
        )
        self._monitoring_bandpass = True

        yield (
            TaskStatus.IN_PROGRESS,
            "Bandpass monitor active",
            None,
            None,
            None,
        )

        try:
            while not self._stop_bandpass:
                self._plot_transmission = True
                try:
                    dir_size = sum(
                        os.path.getsize(f)
                        for f in os.listdir(data_directory)
                        if os.path.isfile(f)
                    )
                except FileNotFoundError as e:
                    self.logger.warning("Could not find file: %s", e)
                if dir_size > max_dir_size:
                    self.logger.error(
                        "Consuming too much disk space! Stopping bandpass monitor! "
                        "%i/%i",
                        dir_size,
                        max_dir_size,
                    )
                    self._stop_bandpass = True
                    break

                try:
                    x_bandpass_plot = self._x_bandpass_plots.pop()
                except IndexError:
                    x_bandpass_plot = None
                except Exception as e:  # pylint: disable = broad-exception-caught
                    self.logger.error(
                        "Unexpected exception retrieving x_bandpass_plot: %s",
                        e,
                    )

                try:
                    y_bandpass_plot = self._y_bandpass_plots.pop()
                except IndexError:
                    y_bandpass_plot = None
                except Exception as e:  # pylint: disable = broad-exception-caught
                    self.logger.error(
                        "Unexpected exception retrieving y_bandpass_plot: %s",
                        e,
                    )

                try:
                    rms_plot = self._rms_plots.pop()
                except IndexError:
                    rms_plot = None
                except Exception as e:  # pylint: disable = broad-exception-caught
                    self.logger.error("Unexpected exception retrieving rms_plot: %s", e)

                if all(
                    plot is None
                    for plot in [x_bandpass_plot, y_bandpass_plot, rms_plot]
                ):
                    # If we don't have any plots, don't uselessly spam [None]s.
                    pass
                else:
                    self.logger.debug("Transmitting bandpass data.")
                    yield (
                        TaskStatus.IN_PROGRESS,
                        "plot sent",
                        x_bandpass_plot,
                        y_bandpass_plot,
                        rms_plot,
                    )
                    self.logger.debug("Bandpass data transmitted.")
                sleep(1)  # Plots will never be sent more often than once per second.

            # Stop and clean up
            self.logger.info("Waiting for threads and processes to terminate.")
            # TODO: Need to be able to stop consumers incrementally for this.
            # if auto_handle_daq:
            #     self.stop()
            bandpass_plotting_thread.join()
            # if monitor_rms:
            #     rms.join()
            self._monitoring_bandpass = False
            self._plot_transmission = False

            self.logger.info("Bandpass monitoring complete.")
            yield (
                TaskStatus.COMPLETED,
                "Bandpass monitoring complete.",
                None,
                None,
                None,
            )
        finally:
            self._plot_transmission = False
            self.logger.info(
                "Bandpass monitoring thread terminated. The Bandpass plots "
                "will continue to generate but will not be transmitted."
            )

    @check_initialisation
    def stop_bandpass_monitor(self: DaqHandler) -> tuple[ResultCode, str]:
        """
        Stop monitoring antenna bandpasses.

        :return: a resultcode, message tuple
        """
        if not self._monitoring_bandpass:
            self.logger.info("Cannot stop bandpass monitor before it has started.")
            return (ResultCode.REJECTED, "Bandpass monitor not yet started.")
        if self._stop_bandpass:
            self.logger.info("Bandpass monitor already stopping.")
            return (ResultCode.REJECTED, "Bandpass monitor already stopping.")
        self._stop_bandpass = True
        self.logger.info("Bandpass monitor stopping.")
        return (ResultCode.OK, "Bandpass monitor stopping.")

    def generate_rms_plots(  # noqa: C901
        self: DaqHandler, station_name: str, plotting_directory: str
    ) -> None:
        """
        Generate RMS plots.

        :param station_name: Station name.
        :param plotting_directory: Directory to store plots in.
        """
        # Note: This method is commented out until we can access antenna locations
        #   and tile proxies in order to retrieve adc power and properly label graphs.

        # Get station name (from somewhere...)
        # station_name = aavs_station.configuration["station"]["name"]
        # _connect_station()

        # Extract antenna locations
        # antenna_base, antenna_x, antenna_y = self._antenna_locations[station_name]

        # Generate dummy RMS data
        # colors = np.random.random(len(antenna_x)) * 30

        # Generate figure and canvas
        # fig = Figure(figsize=(18, 8))
        # canvas = FigureCanvas(fig)

        # # Generate plot for X
        # ax = fig.subplots(nrows=1, ncols=2, sharex="all", sharey="all")
        # fig.suptitle(f"{station_name} Antenna RMS", fontsize=14)

        # x_scatter = ax[0].scatter(
        #     antenna_x,
        #     antenna_y,
        #     s=50,
        #     marker="o",
        #     c=colors,
        #     cmap="jet",
        #     vmin=0,
        #     vmax=38,
        #     edgecolors="k",
        #     linewidths=0.8,
        # )
        # for i, _ in enumerate(antenna_x):
        #     ax[0].text(
        #         antenna_x[i] + 0.3,
        #         antenna_y[i] + 0.3,
        #         antenna_base[i],
        #         fontsize=7,
        #     )
        # ax[0].set_title(f"{station_name} Antenna RMS Map - X pol")
        # ax[0].set_xlabel("X")
        # ax[0].set_ylabel("Y")

        # # Generate plot for Y
        # y_scatter = ax[1].scatter(
        #     antenna_x,
        #     antenna_y,
        #     s=50,
        #     marker="o",
        #     c=colors,
        #     cmap="jet",
        #     vmin=0,
        #     vmax=38,
        #     edgecolors="k",
        #     linewidths=0.8,
        # )
        # for i, _ in enumerate(antenna_x):
        #     ax[1].text(
        #         antenna_x[i] + 0.3,
        #         antenna_y[i] + 0.3,
        #         antenna_base[i],
        #         fontsize=7,
        #     )
        # ax[1].set_title(f"{station_name} Antenna RMS Map - Y Pol")
        # ax[1].set_xlabel("X")
        # ax[1].set_ylabel("Y")

        # # Add colorbar
        # fig.subplots_adjust(
        #     bottom=0.1, top=0.9, left=0.1, right=0.88, wspace=0.05, hspace=0.17
        # )
        # cb_ax = fig.add_axes([0.9, 0.1, 0.02, 0.8])
        # fig.colorbar(y_scatter, label="RMS", cax=cb_ax)

        # # Continue until asked to stop
        # while not self._stop_bandpass:

        #     # Check station status
        #     # _connect_station()

        #     # Grab RMS values
        #     antenna_rms_x = []
        #     antenna_rms_y = []
        #     for tile in aavs_station.tiles:
        #         rms = tile.get_adc_rms()
        #         antenna_rms_x.extend(rms[0::2])
        #         antenna_rms_y.extend(rms[1::2])

        #     # Update colors
        #     x_scatter.set_array(np.array(antenna_rms_x))
        #     y_scatter.set_array(np.array(antenna_rms_y))

        #     # Save plot
        #     fig.suptitle(
        #         f"{station_name} Antenna RMS "
        #         f"({datetime.datetime.utcnow().strftime(self.TIME_FORMAT_STRING)})",
        #         fontsize=14,
        #     )
        #     saved_filepath = os.path.join(plotting_directory, "antenna_rms.svg")
        #     canvas.print_figure(
        #         saved_filepath,
        #         pad_inches=0,
        #         dpi=200,
        #         figsize=(18, 8),
        #     )
        #     self._rms_plots.put(saved_filepath)
        #     # Done, sleep for a bit
        #     sleep(1)

    # pylint: disable = too-many-locals
    def generate_bandpass_plots(  # noqa: C901
        self: DaqHandler,
        plotting_directory: str,
        station_name: str,
        cadence: int,
    ) -> None:
        """
        Generate antenna bandpass plots.

        :param station_name: The name of the station.
        :param plotting_directory: Directory to store plots in.
        :param cadence: Time in seconds over which to average bandpass data.
        """
        config = self.get_configuration()
        nof_channels = config["nof_channels"]
        nof_antennas_per_tile = config["nof_antennas"]
        nof_pols = config["nof_polarisations"]
        nof_tiles = config["nof_tiles"]

        x_pol_data: np.ndarray | None = None
        x_pol_data_count: int = 0
        y_pol_data: np.ndarray | None = None
        y_pol_data_count: int = 0
        # The shape is reversed as DAQ reads the data this way around.
        full_station_data: np.ndarray = np.zeros(shape=(512, 256, 2), dtype=int)
        files_received_per_tile: list[int] = [0] * nof_tiles
        interval_start = None

        _filename_expression = re.compile(
            r"channel_integ_(?P<tile>\d+)_(?P<timestamp>\d+_\d+)_0.hdf5"
        )

        # Loop until asked to stop
        self.logger.info("Entering bandpass plotting loop.")
        while not self._stop_bandpass:
            # Wait for files to be queued. Check every second.
            if self._files_to_plot.qsize() == 0:
                sleep(1)
                continue

            # Get the first item in the list
            filepath = self._files_to_plot.get()
            self.logger.debug("Processing %s", filepath)

            # Extract Tile number
            filename = os.path.basename(os.path.abspath(filepath))
            parts = _filename_expression.match(filename)

            if parts is not None:
                tile_number = int(parts.groupdict()["tile"])
            if tile_number is not None:
                try:
                    files_received_per_tile[tile_number] += 1
                except IndexError as e:
                    self.logger.error(
                        f"Caught exception: {e}. "
                        f"Tile {tile_number} out of bounds! "
                        f"Max tile number: {len(files_received_per_tile)}"
                    )

            # Open newly create HDF5 file
            with h5py.File(filepath, "r") as f:
                # Data is in channels/antennas/pols order
                try:
                    data: np.ndarray = f["chan_"]["data"][:]
                # pylint: disable=broad-exception-caught
                except Exception as e:
                    self.logger.error("Exception: %s", e)
                    continue
                try:
                    data = data.reshape((nof_channels, nof_antennas_per_tile, nof_pols))
                except ValueError as ve:
                    self.logger.error(
                        "ValueError caught reshaping data, skipping: %s", ve
                    )
                    continue

            # Append Tile data to full station set.
            # full_station_data is made of blocks of data per TPM in TPM order.
            # Each block of TPM data is in port order.
            start_index = nof_antennas_per_tile * tile_number
            full_station_data[
                :, start_index : start_index + nof_antennas_per_tile, :
            ] = data

            present = datetime.datetime.now()
            if interval_start is None:
                interval_start = present

            # TODO: This block is currently useless. Get averaging back in.
            # Loop over polarisations (separate plots)
            for pol in range(nof_pols):
                # Assign first data point or maintain sum of all data.
                # Divide by _pol_data_count to calculate the moving average on-demand.
                if pol == X_POL_INDEX:
                    if x_pol_data is None:
                        x_pol_data_count = 1
                        x_pol_data = full_station_data[:, :, pol]
                    else:
                        x_pol_data_count += 1
                        x_pol_data = x_pol_data + full_station_data[:, :, pol]
                elif pol == Y_POL_INDEX:
                    if y_pol_data is None:
                        y_pol_data_count = 1
                        y_pol_data = full_station_data[:, :, pol]
                    else:
                        y_pol_data_count += 1
                        y_pol_data = y_pol_data + full_station_data[:, :, pol]

            # Delete read file.
            os.unlink(filepath)
            # Every `cadence` seconds, plot graph and add the averages
            # to the queue to be sent to the Tango device,
            # Assert that we've received the same number (1+) of files per tile.
            if all(files_received_per_tile) and (
                len(set(files_received_per_tile)) == 1
            ):
                if (present - interval_start).total_seconds() > cadence:
                    self.logger.debug("Queueing data for transmission")
                    assert isinstance(full_station_data, np.ndarray)
                    x_data = full_station_data[:, :, X_POL_INDEX].transpose()
                    # Averaged x data (commented out for now)
                    # x_data = x_pol_data.transpose() / x_pol_data_count
                    self._x_bandpass_plots.append(json.dumps(x_data.tolist()))
                    y_data = full_station_data[:, :, Y_POL_INDEX].transpose()
                    # Averaged y data (commented out for now)
                    # y_data = y_pol_data.transpose() / y_pol_data_count
                    self._y_bandpass_plots.append(json.dumps(y_data.tolist()))
                    self.logger.debug("Data queued for transmission.")

                    # Reset vars
                    x_pol_data = None
                    x_pol_data_count = 0
                    y_pol_data = None
                    y_pol_data_count = 0
                    interval_start = None
                    files_received_per_tile = [0] * nof_tiles

        self.logger.info("Exiting bandpass plotting loop.")

    # pylint: disable=broad-except
    def create_plotting_directory(
        self: DaqHandler, parent: str, station_name: str
    ) -> bool:
        """
        Create plotting directory structure for this station.

        :param parent: Parent plotting directory
        :param station_name: Station name

        :return: True if this method succeeded else False
        """
        # Check if plot directory exists and if not create it
        dir_name = os.path.join(parent, station_name)
        if not os.path.isdir(dir_name):
            try:
                os.makedirs(dir_name, exist_ok=True)

            except PermissionError as e:
                self.logger.error(e)
                self.logger.error(
                    "Could not create plotting directory %s. "
                    "Check that the path is valid and permission",
                    parent,
                )
                return False

            except NotADirectoryError as e:
                self.logger.error(e)
                self.logger.error(
                    "Specified plotting directory (%s) is a file. Please check", parent
                )
                return False

            except FileExistsError as e:
                self.logger.error(e)
                self.logger.error("Specified plotting directory (%s) is a file")
                return False

            except Exception as e:
                self.logger.error(e)
                self.logger.error(
                    "Unknown exception when creating plotting directory (%s)"
                )
                return False
        return True

    def get_data_rate(self: DaqHandler) -> float | None:
        """
        Get the data rate over the receiver network interface in Gb/s.

        :return: The data rate in Gb/s, None if not currently monitoring.
        """
        return self._data_rate

    def start_measuring_data_rate(
        self: DaqHandler, interval: float = 2.0
    ) -> tuple[ResultCode, str]:
        """
        Start measuring the data rate over the receiver network interface in Gb/s.

        :param interval: The interval in seconds to measure the data rate.

        :return: a resultcode, message tuple
        """
        if self._measure_data_rate:
            return (ResultCode.REJECTED, "Already measuring data rate.")

        self._measure_data_rate = True

        def _measure_data_rate(interval: int) -> None:
            self.logger.info("Starting data rate monitor.")
            while self._measure_data_rate:
                self.logger.debug("Measuring data rate...")
                net = psutil.net_io_counters(pernic=True)
                t1_sent_bytes = net[self._config["receiver_interface"]].bytes_recv
                t1 = perf_counter()

                sleep(interval)

                net = psutil.net_io_counters(pernic=True)
                t2_sent_bytes = net[self._config["receiver_interface"]].bytes_recv
                t2 = perf_counter()
                nbytes = t2_sent_bytes - t1_sent_bytes
                data_rate = nbytes / (t2 - t1)
                self._data_rate = data_rate / 1024**3  # Gb/s
            self._data_rate = None

        data_rate_thread = threading.Thread(target=_measure_data_rate, args=[interval])
        data_rate_thread.start()
        return (ResultCode.OK, "Data rate measurement started.")

    def stop_measuring_data_rate(self: DaqHandler) -> tuple[ResultCode, str]:
        """
        Stop measuring the data rate over the receiver network interface.

        :return: a resultcode, message tuple
        """
        self._measure_data_rate = False
        return (ResultCode.OK, "Data rate measurement stopping.")


def main() -> None:
    """
    Entrypoint for the module.

    Create and start a server.
    """
    handler = DaqHandler(
        receiver_interface=os.environ["DAQ_RECEIVER_INTERFACE"],
        receiver_ip=os.environ["DAQ_RECEIVER_IP"],
        receiver_ports=os.environ["DAQ_RECEIVER_PORTS"],
        external_ip=os.getenv("EXTERNAL_IP", None),
    )
    port = os.getenv("DAQ_GRPC_PORT", default="50051")

    run_server_forever(handler, int(port))


if __name__ == "__main__":
    main()<|MERGE_RESOLUTION|>--- conflicted
+++ resolved
@@ -475,14 +475,9 @@
                     )
                     os.makedirs(config["directory"])
                     self.logger.info(f'directory {config["directory"]} created!')
-<<<<<<< HEAD
-            self._config |= config
-            self.daq_instance.populate_configuration(self._config)
-=======
             merged_config = self._config | config
             self.daq_instance.populate_configuration(merged_config)
             self._config = merged_config
->>>>>>> a894d424
             self.logger.info("Daq successfully reconfigured.")
             return ResultCode.OK, "Daq reconfigured"
 
