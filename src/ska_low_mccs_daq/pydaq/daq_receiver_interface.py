import ctypes
import fcntl
import json
import signal
import socket
import struct
import threading
from ctypes.util import find_library
from enum import IntEnum
from typing import Any, Callable, Dict, List, Optional, Type, Union

import numpy as np
import yaml
from git import Repo

from .persisters import *
from .persisters import aavs_file, complex_8t, complex_16t


# Define consumer type Enums
class DaqModes(IntEnum):
    """Board State enumeration"""

    RAW_DATA = 0
    CHANNEL_DATA = 1
    BEAM_DATA = 2
    CONTINUOUS_CHANNEL_DATA = 3
    INTEGRATED_BEAM_DATA = 4
    INTEGRATED_CHANNEL_DATA = 5
    STATION_BEAM_DATA = 6
    CORRELATOR_DATA = 7
    ANTENNA_BUFFER = 8
    RAW_STATION_BEAM = 10
    TC_CORRELATOR_DATA = 11


class DaqReceiver:
    """Class implementing interface to low-level data acquisition system"""

    # -------------------------- C++ struct and enum definitions ------------------------
    class Complex8t(ctypes.Structure):
        """Complex 8 structure definition"""

        _fields_ = [("x", ctypes.c_int8), ("y", ctypes.c_int8)]

    class Complex16t(ctypes.Structure):
        """Complex 16 structure definition"""

        _fields_ = [("x", ctypes.c_int16), ("y", ctypes.c_int16)]

    class Complex32t(ctypes.Structure):
        """Complex 32 structure definition"""

        _fields_ = [("x", ctypes.c_int32), ("y", ctypes.c_int32)]

    class Diagnostic(ctypes.Structure):
        """Diagnostic structure definition"""

        _fields_ = [
            ("ringbuffer_occupancy", ctypes.c_double),
            ("lost_pushes", ctypes.c_size_t),
        ]

    class BeamMetadata(ctypes.Structure):
        _fields_ = [
            ("nof_packets", ctypes.c_uint64),
            ("packet_counter", ctypes.c_uint32 * 128),
            ("payload_length", ctypes.c_uint64),
            ("sync_time", ctypes.c_uint64 * 128),
            ("timestamp", ctypes.c_uint64 * 128),
            ("beam_id", ctypes.c_uint8 * 128),
            ("tile_id", ctypes.c_uint8),
            ("station_id", ctypes.c_uint16),
            ("nof_contributing_antennas", ctypes.c_uint16),
            ("payload_offset", ctypes.c_uint32),
            ("start_channel_id", ctypes.c_uint16 * 128),
            ("nof_included_channels", ctypes.c_uint16),
        ]

    class AntennaBufferMetadata(ctypes.Structure):
        _fields_ = [
            ("nof_packets", ctypes.c_uint64),
            ("packet_counter", ctypes.c_uint32 * 2048),
            ("payload_length", ctypes.c_uint64),
            ("sync_time", ctypes.c_uint64 * 2048),
            ("timestamp",  ctypes.c_uint64 * 2048),
            ("antenna_0_id", ctypes.c_uint8), 
            ("antenna_1_id", ctypes.c_uint8), 
            ("antenna_2_id", ctypes.c_uint8),
            ("antenna_3_id", ctypes.c_uint8),
            ("nof_included_antennas", ctypes.c_uint8),
            ("tile_id", ctypes.c_uint8),
            ("station_id", ctypes.c_uint16),
            ("fpga_id", ctypes.c_uint8 * 2048),
            ("payload_offset", ctypes.c_uint32),
        ]

    class ChannelMetadata(ctypes.Structure):
        _fields_ = [
            ("tile_id", ctypes.c_uint8),
            ("cont_channel_id", ctypes.c_uint32),
            ("nof_packets", ctypes.c_uint64),
            ("packet_counter", ctypes.c_uint32 * 2048),
            ("payload_length", ctypes.c_uint64),
            ("sync_time", ctypes.c_uint64),
            ("timestamp", ctypes.c_uint64 * 2048),
            ("start_channel_id", ctypes.c_uint16 * 2048),  
            ("start_antenna_id", ctypes.c_uint16 * 2048),  
            ("nof_included_channels", ctypes.c_uint16),
            ("nof_included_antennas", ctypes.c_uint16),
            ("station_id", ctypes.c_uint16),
            ("fpga_id", ctypes.c_uint8 * 2048),
            ("payload_offset", ctypes.c_uint32),
        ]

    class AdcMetadata(ctypes.Structure):
        _fields_ = [
            ("nof_packets", ctypes.c_uint64),
            ("packet_counter", ctypes.c_uint32 * 128),
            ("payload_length", ctypes.c_uint64),
            ("sync_time", ctypes.c_uint64 * 128),
            ("timestamp",  ctypes.c_uint64 * 128),
            ("start_antenna_id", ctypes.c_uint8 * 128),
            ("nof_antennas", ctypes.c_uint8),
            ("tile_id", ctypes.c_uint8),
            ("station_id", ctypes.c_uint16),
            ("fpga_id", ctypes.c_uint8 * 128),
            ("payload_offset", ctypes.c_uint64),
        ]

    class CorrelatorMetadata(ctypes.Structure):
        _fields_ = [
            ("channel_id", ctypes.c_uint),
            ("time_taken", ctypes.c_double),
            ("nof_samples", ctypes.c_uint),
            ("nof_packets", ctypes.c_uint),
        ]

<<<<<<< HEAD
    class TensorCorrelatorMetadata(ctypes.Structure):
        _fields_ = [
            ("channel_id", ctypes.c_uint),
            ("time_taken", ctypes.c_double),
            ("h2d_time", ctypes.c_double),
            ("kern_time", ctypes.c_double),
            ("d2h_time", ctypes.c_double),
            ("nof_samples", ctypes.c_uint),
            ("nof_packets", ctypes.c_uint),
=======
    class StationMetadata(ctypes.Structure):
        _fields_ = [
             ("nof_packets", ctypes.c_uint32),
             ("nof_saturations",  ctypes.c_uint32),
             ("packet_count", ctypes.c_uint64 * 1024),
             ("payload_length", ctypes.c_uint64),
             ("scan_id", ctypes.c_uint64 * 1024),
             ("logical_channel_id", ctypes.c_uint16 * 1024),
             ("beam_id", ctypes.c_uint16 * 1024),
             ("frequency_id", ctypes.c_uint16 * 1024),
             ("substation_id", ctypes.c_uint8 * 1024),
             ("subarray_id", ctypes.c_uint8 * 1024),
             ("station_id", ctypes.c_uint16),
>>>>>>> 170111c3
        ]

    class RawStationMetadata(ctypes.Structure):
        """Raw station metadata structure definition"""

        _fields_ = [
            ("nof_packets", ctypes.c_uint),
            ("buffer_counter", ctypes.c_uint),
        ]

    class DataType(Enum):
        """DataType enumeration"""

        RawData = 1
        ChannelisedData = 2
        BeamData = 3

    class Result(Enum):
        """Result enumeration"""

        Success = 0
        Failure = -1
        ReceiverUninitialised = -2
        ConsumerAlreadyInitialised = -3

    class LogLevel(Enum):
        """Log level"""

        Fatal = 1
        Error = 2
        Warning = 3
        Info = 4
        Debug = 5

    # --------------------------------------------------------------------------------------

    # Define consumer data callback wrapper
    DATA_CALLBACK = ctypes.CFUNCTYPE(
        None,
        ctypes.POINTER(ctypes.c_void_p),
        ctypes.c_double,
        ctypes.c_uint32,
        ctypes.c_uint32,
    )

    DIAGNOSTIC_CALLBACK = ctypes.CFUNCTYPE(None, ctypes.POINTER(ctypes.c_void_p))

    DYNAMIC_DATA_CALLBACK = ctypes.CFUNCTYPE(
        None,
        ctypes.POINTER(ctypes.c_void_p),
        ctypes.c_double,
        ctypes.POINTER(ctypes.c_void_p),
    )

    # Define logging callback wrapper
    LOGGER_CALLBACK = ctypes.CFUNCTYPE(None, ctypes.c_int, ctypes.c_char_p)

    def __init__(self):
        """Class constructor"""

        # Configuration directory containing defaults for all possible parameter
        # These parameters can be overridden
        self._config = {
            "nof_antennas": 16,
            "nof_channels": 512,
            "nof_beams": 1,
            "nof_polarisations": 2,
            "nof_tiles": 1,
            "nof_raw_samples": 32768,
            "raw_rms_threshold": -1,
            "nof_channel_samples": 1024,
            "nof_correlator_samples": 1835008,
            "nof_correlator_channels": 1,
            "continuous_period": 0,
            "nof_beam_samples": 42,
            "nof_beam_channels": 384,
            "nof_station_samples": 262144,
            "integrated_channel_bitwidth": 16,
            "continuous_channel_bitwidth": 16,
            "persist_all_buffers": True,
            "append_integrated": True,
            "sampling_time": 1.1325,
            "sampling_rate": (800e6 / 2.0) * (32.0 / 27.0) / 512.0,
            "oversampling_factor": 32.0 / 27.0,
            "receiver_ports": "4660",
            "receiver_interface": "eth0",
            "receiver_ip": "",
            "receiver_frame_size": 8500,
            "receiver_frames_per_block": 32,
            "receiver_nof_blocks": 256,
            "receiver_nof_threads": 1,
            "directory": ".",
            "directory_tag": ".",
            "logging": True,
            "write_to_disk": True,
            "station_config": None,
            "station_id": 0,
            "max_filesize": None,
            "acquisition_duration": -1,
            "acquisition_start_time": -1,
            "station_beam_source": "",
            "station_beam_start_channel": 0,
            "station_beam_dada": False,
            "station_beam_individual_channels": False,
            "description": "",
            "daq_library": None,
            "observation_metadata": {},  # This is populated automatically
        }

        # Default AAVS DAQ C++ shared library path
        daq_install_path = os.environ.get("DAQ_INSTALL", "/opt/aavs")
        self._daq_library_path = f"{daq_install_path}/lib/libaavsdaq.so".encode("ASCII")
        self._tcc_correlator_path = f"{daq_install_path}/lib/libaavsdaq_tcc.so".encode(
            "ASCII"
        )

        # Pointer to shared library objects
        self._daq_library = None
        self._station_beam_library = None

        # List of data callbacks
        self._callbacks = {
            DaqModes.RAW_DATA: self.DYNAMIC_DATA_CALLBACK(self._raw_data_callback),
            DaqModes.CHANNEL_DATA: self.DYNAMIC_DATA_CALLBACK(
                self._channel_burst_data_callback
            ),
            DaqModes.BEAM_DATA: self.DYNAMIC_DATA_CALLBACK(self._beam_burst_data_callback),
            DaqModes.CONTINUOUS_CHANNEL_DATA: self.DYNAMIC_DATA_CALLBACK(
                self._channel_continuous_data_callback
            ),
            DaqModes.INTEGRATED_BEAM_DATA: self.DYNAMIC_DATA_CALLBACK(
                self._beam_integrated_data_callback
            ),
            DaqModes.INTEGRATED_CHANNEL_DATA: self.DYNAMIC_DATA_CALLBACK(
                self._channel_integrated_data_callback
            ),
            DaqModes.STATION_BEAM_DATA: self.DYNAMIC_DATA_CALLBACK(self._station_callback),
            DaqModes.CORRELATOR_DATA: self.DYNAMIC_DATA_CALLBACK(
                self._correlator_callback
            ),
<<<<<<< HEAD
            DaqModes.ANTENNA_BUFFER: self.DATA_CALLBACK(self._antenna_buffer_callback),
            DaqModes.RAW_STATION_BEAM: self.DIAGNOSTIC_CALLBACK(
                self._raw_station_callback
            ),
            DaqModes.TC_CORRELATOR_DATA: self.DYNAMIC_DATA_CALLBACK(
                self._tc_correlator_callback
            ),
=======
            DaqModes.ANTENNA_BUFFER: self.DYNAMIC_DATA_CALLBACK(self._antenna_buffer_callback),
            DaqModes.RAW_STATION_BEAM: self.DIAGNOSTIC_CALLBACK(self._raw_station_callback),
>>>>>>> 170111c3
        }

        # List of external callback
        self._external_callbacks = {k: None for k in DaqModes}

        # List of data persisters
        self._persisters = {}

        # Timestamp placeholders for append mode (otherwise we'd end up creating
        # a different file per callback
        self._timestamps = {}

        # Sampling time for the different modes
        self._sampling_time = {k: 0 for k in DaqModes}

        # Pointer to logging function forwarded by low-level DAQ
        self._daq_logging_function = self.LOGGER_CALLBACK(self._logging_callback)

        # Pointer to diagnostic function forwarded by low-level DAQ
        self._daq_diagnostic_callback = self.DIAGNOSTIC_CALLBACK(
            self._diagnostic_callback
        )

        # Keep track of which data consumers are running
        self._running_consumers = {}

        # Placeholder for continuous and station data to skip first few buffers
        self._buffer_counter = {}

    # --------------------------------------- DIAGNOSTICS ------------------------------------

    def _diagnostic_callback(self, data: ctypes.POINTER) -> None:
        """Diagnostic callback
        :param data: Received data
        """
        # Extract diagnostic data
        diagnostic = ctypes.cast(data, ctypes.POINTER(self.Diagnostic)).contents
        diagnostics = {
            "ringbuffer_occupancy": diagnostic.ringbuffer_occupancy,
            "lost_pushes": diagnostic.lost_pushes,
        }

        # Call external diagnostic callback if defined
        if self._external_diagnostic_callback is not None:
            self._external_diagnostic_callback(**diagnostics)
        elif self._config["logging"]:
            logging.debug(
                "Received diagnostic data - occupancy: {}, lost: {}".format(
                    diagnostic.ringbuffer_occupancy, diagnostic.lost_pushes
                )
            )

    # --------------------------------------- CONSUMERS --------------------------------------

    def _raw_data_callback(
        self, data: ctypes.POINTER, timestamp: float, metadata: ctypes.POINTER 
    ) -> None:
        """Raw data callback
        :param data: Received data
        :param timestamp: Timestamp of first data point in data
        :param metadata: Pointer to the metadata containing SPEAD header fields
        """
        metadata = ctypes.cast(metadata, ctypes.POINTER(self.AdcMetadata)).contents
        tile = metadata.tile_id
        # If writing to disk is not enabled, return immediately
        if not self._config["write_to_disk"]:
            return

        # Extract data sent by DAQ
        nof_values = (
            self._config["nof_antennas"]
            * self._config["nof_polarisations"]
            * self._config["nof_raw_samples"]
        )
        values = self._get_numpy_from_ctypes(data, np.int8, nof_values)

        # If we have threshold enabled, then calculate RMS and only save if the threshold is not exceeded
        if self._config["raw_rms_threshold"] > -1:
            # Note data is in antennas/samples/pols
            to_check = np.reshape(
                values.copy(),
                (
                    self._config["nof_antennas"],
                    self._config["nof_raw_samples"],
                    self._config["nof_polarisations"],
                ),
            )
            to_check = to_check.astype(int)
            rms = np.sqrt(np.mean(to_check**2, axis=1)).flatten()
            if not any(rms > self._config["raw_rms_threshold"]):
                logging.info("RMS checking enabled, threshold not exceeded, not saving")
                return

        # Persist extracted data to file
        filename = self._persisters[DaqModes.RAW_DATA].ingest_data(
            data_ptr=values, timestamp=timestamp, tile_id=tile
        )

        # Call external callback if defined
        if self._external_callbacks[DaqModes.RAW_DATA] is not None:
            self._external_callbacks[DaqModes.RAW_DATA]("burst_raw", filename, tile, spead_metadata=metadata)

        if self._config["logging"]:
            logging.info("Received raw data for tile {}".format(tile))

    def _channel_data_callback(
        self,
        data: ctypes.POINTER,
        timestamp: float,
        metadata: ctypes.POINTER,
        mode: str = "burst",
    ) -> None:
        """Channel data callback
        :param data: Received data
        :param timestamp: Timestamp of first data point in data
        :param mode: Channel transmission mode
        :param metadata: Pointer to the metadata containing SPEAD header fields.
        """

        # If writing to disk is not enabled, return immediately
        if not self._config["write_to_disk"]:
            return

        metadata = ctypes.cast(metadata, ctypes.POINTER(self.ChannelMetadata)).contents
        tile = metadata.tile_id
        channel_id = metadata.cont_channel_id
        nof_packets = metadata.nof_packets
    

        # Ignore first two buffers for continuous channel mode
        if mode == "continuous" and not self._config["persist_all_buffers"]:
            if tile not in list(self._buffer_counter.keys()):
                self._buffer_counter[tile] = 1
                if tile == 0:
                    logging.info("Ignoring first buffer of continuous channel data")
                return
            elif self._buffer_counter[tile] < 2:
                if tile == 0:
                    logging.info(
                        "Ignoring additional buffer of continuous channel data"
                    )
                self._buffer_counter[tile] += 1
                return

        # Extract data sent by DAQ
        if mode == "continuous":
            dtype = (
                complex_8t
                if self._config["continuous_channel_bitwidth"] == 16
                else complex_16t
            )
            values = self._get_numpy_from_ctypes(
                data,
                dtype,
                self._config["nof_antennas"]
                * self._config["nof_polarisations"]
                * self._config["nof_channel_samples"],
            )
        elif mode == "integrated":
            dtype = (
                np.uint16
                if self._config["integrated_channel_bitwidth"] == 16
                else np.uint32
            )
            values = self._get_numpy_from_ctypes(
                data,
                dtype,
                self._config["nof_antennas"]
                * self._config["nof_polarisations"]
                * self._config["nof_channels"],
            )
        else:
            values = self._get_numpy_from_ctypes(
                data,
                complex_8t,
                self._config["nof_antennas"]
                * self._config["nof_polarisations"]
                * self._config["nof_channel_samples"]
                * self._config["nof_channels"],
            )

        # Persist extracted data to file
        if mode == "continuous":
            if DaqModes.CONTINUOUS_CHANNEL_DATA not in list(self._timestamps.keys()):
                self._timestamps[DaqModes.CONTINUOUS_CHANNEL_DATA] = timestamp

            persister = self._persisters[DaqModes.CONTINUOUS_CHANNEL_DATA]

            if self._config["continuous_period"] == 0:
                filename = persister.ingest_data(
                    append=True,
                    data_ptr=values,
                    timestamp=self._timestamps[DaqModes.CONTINUOUS_CHANNEL_DATA],
                    sampling_time=self._sampling_time[DaqModes.CONTINUOUS_CHANNEL_DATA],
                    buffer_timestamp=timestamp,
                    channel_id=channel_id,
                    tile_id=tile,
                )
            else:
                filename = persister.ingest_data(
                    append=False,
                    data_ptr=values,
                    timestamp=timestamp,
                    sampling_time=self._sampling_time[DaqModes.CONTINUOUS_CHANNEL_DATA],
                    channel_id=channel_id,
                    buffer_timestamp=timestamp,
                    tile_id=tile,
                )

            # Call external callback if defined
            if self._external_callbacks[DaqModes.CONTINUOUS_CHANNEL_DATA] is not None:
                self._external_callbacks[DaqModes.CONTINUOUS_CHANNEL_DATA](
                    "cont_channel", filename, tile, nof_packets=nof_packets, spead_metadata=metadata
                )

            if self._config["logging"]:
                logging.info(
                    "Received continuous channel data for tile {} - channel {}".format(
                        tile, channel_id
                    )
                )

        elif mode == "integrated":
            if DaqModes.INTEGRATED_CHANNEL_DATA not in list(self._timestamps.keys()):
                self._timestamps[DaqModes.INTEGRATED_CHANNEL_DATA] = timestamp

            persister = self._persisters[DaqModes.INTEGRATED_CHANNEL_DATA]

            if self._config["append_integrated"]:
                filename = persister.ingest_data(
                    append=True,
                    data_ptr=values,
                    timestamp=self._timestamps[DaqModes.INTEGRATED_CHANNEL_DATA],
                    sampling_time=self._sampling_time[DaqModes.INTEGRATED_CHANNEL_DATA],
                    buffer_timestamp=timestamp,
                    tile_id=tile,
                )
            else:
                filename = persister.ingest_data(
                    append=False,
                    data_ptr=values,
                    timestamp=timestamp,
                    sampling_time=self._sampling_time[DaqModes.INTEGRATED_CHANNEL_DATA],
                    buffer_timestamp=timestamp,
                    tile_id=tile,
                )

            # Call external callback if defined
            if self._external_callbacks[DaqModes.INTEGRATED_CHANNEL_DATA] is not None:
                self._external_callbacks[DaqModes.INTEGRATED_CHANNEL_DATA](
                    "integrated_channel", filename, tile, nof_packets=nof_packets, spead_metadata=metadata
                )

            if self._config["logging"]:
                logging.info(
                    "Received integrated channel data for tile {}".format(tile)
                )

        else:
            persister = self._persisters[DaqModes.CHANNEL_DATA]
            filename = persister.ingest_data(
                data_ptr=values,
                timestamp=timestamp,
                sampling_time=self._sampling_time[DaqModes.CHANNEL_DATA],
                tile_id=tile,
            )

            # Call external callback if defined
            if self._external_callbacks[DaqModes.CHANNEL_DATA] is not None:
                self._external_callbacks[DaqModes.CHANNEL_DATA](
                    "burst_channel", filename, tile, nof_packets=nof_packets, spead_metadata=metadata
                )

            if self._config["logging"]:
                logging.info("Received burst channel data for tile {}".format(tile))

    def _channel_burst_data_callback(
        self,
        data: ctypes.POINTER,
        timestamp: float,
        metadata: ctypes.POINTER,
    ) -> None:
        """Channel callback wrapper for burst data mode
        :param data: Received data
        :param timestamp: Timestamp of first data point in data
        :param metadata: Pointer to the metadata containing SPEAD header fields.
        """
        self._channel_data_callback(data, timestamp, metadata)

    def _channel_continuous_data_callback(
        self,
        data: ctypes.POINTER,
        timestamp: float,
        metadata: ctypes.POINTER,
    ) -> None:
        """Channel callback wrapper for continuous data mode
        :param data: Received data
        :param timestamp: Timestamp of first data point in data
        :param metadata: Pointer to the metadata containing SPEAD header fields.
        """
        self._channel_data_callback(data, timestamp, metadata, "continuous")

    def _channel_integrated_data_callback(
        self,
        data: ctypes.POINTER,
        timestamp: float,
        metadata: ctypes.POINTER,
    ) -> None:
        """Channel callback wrapper for integrated data mode
        :param data: Received data
        :param timestamp: Timestamp of first data point in data
        :param metadata: Pointer to the metadata containing SPEAD header fields.
        """
        self._channel_data_callback(data, timestamp, metadata, "integrated")

    def _beam_burst_data_callback(
        self, data: ctypes.POINTER, timestamp: float, metadata: ctypes.POINTER,
    ) -> None:
        """Beam callback wrapper for burst data mode
        :param data: Received data
        :param timestamp: Timestamp of first data point in data
        :param metadata: Contains the SPEAD headers of the data
        """

        # If writing to disk is not enabled, return immediately
        if not self._config["write_to_disk"]:
            return

        metadata = ctypes.cast(metadata, ctypes.POINTER(self.BeamMetadata)).contents
        tile = metadata.tile_id

        # Extract data sent by DAQ
        values = self._get_numpy_from_ctypes(
            data,
            complex_16t,
            self._config["nof_beams"]
            * self._config["nof_polarisations"]
            * self._config["nof_beam_samples"]
            * self._config["nof_beam_channels"],
        )

        # Persist extracted data to file
        persister = self._persisters[DaqModes.BEAM_DATA]
        filename = persister.ingest_data(
            data_ptr=values,
            timestamp=timestamp,
            sampling_time=self._sampling_time[DaqModes.BEAM_DATA],
            tile_id=tile,
        )

        # Call external callback if defined
        if self._external_callbacks[DaqModes.BEAM_DATA] is not None:
            self._external_callbacks[DaqModes.BEAM_DATA]("burst_beam", filename, tile, spead_metadata=metadata)

        if self._config["logging"]:
            logging.info("Received beam data for tile {}".format(tile))

    def _beam_integrated_data_callback(
        self, data: ctypes.POINTER, timestamp: float, metadata: ctypes.POINTER,
    ) -> None:
        """Beam callback wrapper for integrated data mode
        :param data: Received data
        :param timestamp: Timestamp of first data point in data
        :param metadata: Contains the SPEAD headers of the data
        """

        # If writing to disk is not enabled, return immediately
        if not self._config["write_to_disk"]:
            return

        metadata = ctypes.cast(metadata, ctypes.POINTER(self.BeamMetadata)).contents
        tile = metadata.tile_id

        # Extract data sent by DAQ
        values = self._get_numpy_from_ctypes(
            data,
            np.uint32,
            self._config["nof_beams"] * self._config["nof_polarisations"] * 384,
        )

        # Re-arrange data
        values = np.reshape(
            values, (self._config["nof_beams"], self._config["nof_polarisations"], 384)
        )
        values = values.flatten()

        if DaqModes.INTEGRATED_BEAM_DATA not in list(self._timestamps.keys()):
            self._timestamps[DaqModes.INTEGRATED_BEAM_DATA] = timestamp

        # Persist extracted data to file
        persister = self._persisters[DaqModes.INTEGRATED_BEAM_DATA]
        filename = persister.ingest_data(
            append=self._config["append_integrated"],
            data_ptr=values,
            timestamp=self._timestamps[DaqModes.INTEGRATED_BEAM_DATA],
            sampling_time=self._sampling_time[DaqModes.INTEGRATED_BEAM_DATA],
            buffer_timestamp=timestamp,
            tile_id=tile,
        )

        if self._config["logging"]:
            logging.info("Received integrated beam data for tile {}".format(tile))

        # Call external callback if defined
        if self._external_callbacks[DaqModes.INTEGRATED_BEAM_DATA] is not None:
            self._external_callbacks[DaqModes.INTEGRATED_BEAM_DATA](
                "integrated_beam", filename, tile, spead_metadata=metadata
            )

    def _correlator_callback(
        self,
        data: ctypes.POINTER,
        timestamp: float,
        metadata: ctypes.POINTER,
    ) -> None:
        """Correlated data callback
        :param data: Received data
        :param timestamp: Timestamp of first sample in data
        :param metadata: Pointer to the metadata associated with the callback.
        """

        if not self._config["write_to_disk"]:
            return

        metadata = ctypes.cast(
            metadata, ctypes.POINTER(self.CorrelatorMetadata)
        ).contents
        channel_id = metadata.channel_id
        time_taken = metadata.time_taken
        nof_samples = metadata.nof_samples
        nof_packets = metadata.nof_packets

        # Extract data sent by DAQ
        nof_antennas = self._config["nof_tiles"] * self._config["nof_antennas"]
        nof_baselines = int((nof_antennas + 1) * 0.5 * nof_antennas)
        nof_stokes = (
            self._config["nof_polarisations"] * self._config["nof_polarisations"]
        )
        nof_channels = 1

        values = self._get_numpy_from_ctypes(
            data, np.complex64, nof_channels * nof_baselines * nof_stokes
        )

        # The correlator reorders the matrix in lower triangular form, this needs to be converted
        # to upper triangular form to be compatible with the rest of the system
        data = np.reshape(np.conj(values), (nof_baselines, nof_stokes))
        grid = np.zeros((nof_antennas, nof_antennas, nof_stokes), dtype=np.complex64)

        counter = 0
        for i in range(nof_antennas):
            for j in range(i + 1):
                grid[j, i, :] = data[counter, :]
                counter += 1

        values = np.zeros(nof_baselines * nof_stokes, dtype=np.complex64)

        counter = 0
        for i in range(nof_antennas):
            for j in range(i, nof_antennas):
                values[counter * nof_stokes : (counter + 1) * nof_stokes] = grid[
                    i, j, :
                ]
                counter += 1

        # Persist extracted data to file
        persister = self._persisters[DaqModes.CORRELATOR_DATA]
        if self._config["nof_correlator_channels"] == 1:

            if DaqModes.CORRELATOR_DATA not in list(self._timestamps.keys()):
                self._timestamps[DaqModes.CORRELATOR_DATA] = timestamp

            filename = persister.ingest_data(
                append=True,
                data_ptr=values,
                timestamp=self._timestamps[DaqModes.CORRELATOR_DATA],
                sampling_time=self._sampling_time[DaqModes.CORRELATOR_DATA],
                buffer_timestamp=timestamp,
                channel_id=channel_id,
            )
        else:
            filename = persister.ingest_data(
                append=False,
                data_ptr=values,
                timestamp=timestamp,
                sampling_time=self._sampling_time[DaqModes.CORRELATOR_DATA],
                channel_id=channel_id,
            )

        # Call external callback if defined
        if self._external_callbacks[DaqModes.CORRELATOR_DATA] is not None:
            self._external_callbacks[DaqModes.CORRELATOR_DATA](
                "correlator",
                filename,
                nof_packets=nof_packets,
                nof_samples=nof_samples,
                correlator_time_taken=time_taken,
            )

        if self._config["logging"]:
            logging.info("Received correlated data for channel {}".format(channel_id))

    def _tc_correlator_callback(
        self,
        data: ctypes.POINTER,
        timestamp: float,
        metadata: ctypes.POINTER,
    ) -> None:
        """Correlated data callback
        :param data: Received data
        :param timestamp: Timestamp of first sample in data
        :param channel_id: Channel identifier"""

        if not self._config["write_to_disk"]:
            return

        metadata = ctypes.cast(
            metadata, ctypes.POINTER(self.TensorCorrelatorMetadata)
        ).contents
        channel_id = metadata.channel_id
        time_taken = metadata.time_taken
        nof_samples = metadata.nof_samples
        nof_packets = metadata.nof_packets
        h2d_time = metadata.h2d_time
        kern_time = metadata.kern_time
        d2h_time = metadata.d2h_time

        # Extract data sent by DAQ
        nof_antennas = self._config["nof_tiles"] * self._config["nof_antennas"]
        nof_baselines = int((nof_antennas + 1) * 0.5 * nof_antennas)
        nof_stokes = (
            self._config["nof_polarisations"] * self._config["nof_polarisations"]
        )
        nof_channels = 1

        N = nof_channels * ((nof_antennas * (nof_antennas + 1)) // 2) * nof_stokes

        # Read 2*N int32’s (re,im interleaved)
        ints = self._get_numpy_from_ctypes(data, np.int32, 2 * N)

        # Split and convert to complex64s
        re = ints[0::2].astype(np.float32)
        im = ints[1::2].astype(np.float32)
        values = (re + 1j * im).astype(np.complex64)  # shape: (N,)

        # The correlator reorders the matrix in lower triangular form, this needs to be converted
        # to upper triangular form to be compatible with the rest of the system
        data = np.reshape(values, (nof_baselines, nof_stokes))
        grid = np.zeros((nof_antennas, nof_antennas, nof_stokes), dtype=np.complex64)

        counter = 0
        for i in range(nof_antennas):
            for j in range(i + 1):
                grid[j, i, :] = data[counter, :]
                counter += 1

        values = np.zeros(nof_baselines * nof_stokes, dtype=np.complex64)

        counter = 0
        for i in range(nof_antennas):
            for j in range(i, nof_antennas):
                values[counter * nof_stokes : (counter + 1) * nof_stokes] = grid[
                    i, j, :
                ]
                counter += 1

        # Persist extracted data to file
        persister = self._persisters[DaqModes.TC_CORRELATOR_DATA]
        if self._config["nof_correlator_channels"] == 1:

            if DaqModes.TC_CORRELATOR_DATA not in list(self._timestamps.keys()):
                self._timestamps[DaqModes.TC_CORRELATOR_DATA] = timestamp

            filename = persister.ingest_data(
                append=True,
                data_ptr=values,
                timestamp=self._timestamps[DaqModes.TC_CORRELATOR_DATA],
                sampling_time=self._sampling_time[DaqModes.TC_CORRELATOR_DATA],
                buffer_timestamp=timestamp,
                channel_id=channel_id,
            )
        else:
            filename = persister.ingest_data(
                append=False,
                data_ptr=values,
                timestamp=timestamp,
                sampling_time=self._sampling_time[DaqModes.TC_CORRELATOR_DATA],
                channel_id=channel_id,
            )

        # Call external callback if defined
        if self._external_callbacks[DaqModes.TC_CORRELATOR_DATA] is not None:
            self._external_callbacks[DaqModes.TC_CORRELATOR_DATA](
                "tc_correlator",
                filename,
                nof_packets=nof_packets,
                nof_samples=nof_samples,
                correlator_time_taken=time_taken,
                host_to_device_copy_time=h2d_time,
                correlator_solve_time=kern_time,
                device_to_host_copy_time=d2h_time
            )

        if self._config["logging"]:
            logging.info("Received correlated data for channel {}".format(channel_id))

    def _station_callback(
        self,
        data: ctypes.POINTER,
        timestamp: float,
        metadata: ctypes.POINTER,
    ) -> None:
        """Correlated data callback
        :param data: Received data
        :param timestamp: Timestamp of first sample in data
        :param metadata: Pointer to the metadata containing SPEAD header fields
        """

        if not self._config["write_to_disk"]:
            return

        if "station" not in list(self._buffer_counter.keys()):
            self._buffer_counter["station"] = 1
            logging.info("Ignoring first integration for station")
            return
        elif self._buffer_counter["station"] < 2:
            logging.info("Ignoring second integration for station")
            self._buffer_counter["station"] += 1
            return
        
        metadata = ctypes.cast(metadata, ctypes.POINTER(self.StationMetadata)).contents
        nof_packets = metadata.nof_packets
        nof_saturations = metadata.nof_saturations
        # Extract data sent by DAQ
        values = self._get_numpy_from_ctypes(
            data,
            np.double,
            self._config["nof_beam_channels"] * self._config["nof_polarisations"],
        )

        # Persist extracted data to file
        if DaqModes.STATION_BEAM_DATA not in list(self._timestamps.keys()):
            self._timestamps[DaqModes.STATION_BEAM_DATA] = timestamp

        persister = self._persisters[DaqModes.STATION_BEAM_DATA]
        filename = persister.ingest_data(
            append=True,
            data_ptr=values,
            timestamp=self._timestamps[DaqModes.STATION_BEAM_DATA],
            sampling_time=self._sampling_time[DaqModes.STATION_BEAM_DATA],
            buffer_timestamp=timestamp,
            station_id=0,  # TODO: Get station ID from station config, if possible
            sample_packets=nof_packets,
        )

        # Call external callback
        if self._external_callbacks[DaqModes.STATION_BEAM_DATA] is not None:
            self._external_callbacks[DaqModes.STATION_BEAM_DATA](
                "station",
                filename,
                nof_packets=nof_packets,
                nof_saturations=nof_saturations,
                spead_metadata=metadata
            )

        if self._config["logging"]:
            logging.info(
                "Received station beam data (nof saturations: {}, nof_packets: {})".format(
                    nof_saturations, nof_packets
                )
            )

    def _antenna_buffer_callback(
        self, data: ctypes.POINTER, timestamp: float, metadata: ctypes.POINTER,
    ) -> None:
        """Correlated data callback
        :param data: Received data
        :param timestamp: Timestamp of first sample in data
        :param metadata: Pointer to the metadata containing SPEAD header fields
        """

        # If writing to disk is not enabled, return immediately
        if not self._config["write_to_disk"]:
            return

        metadata = ctypes.cast(metadata, ctypes.POINTER(self.AntennaBufferMetadata)).contents
        tile = metadata.tile_id
        # Extract data sent by DAQ
        nof_values = (
            self._config["nof_antennas"]
            * self._config["nof_polarisations"]
            * self._config["nof_raw_samples"]
        )
        values = self._get_numpy_from_ctypes(data, np.int8, nof_values)

        # Persist extracted data to file
        if DaqModes.ANTENNA_BUFFER not in list(self._timestamps.keys()):
            self._timestamps[DaqModes.ANTENNA_BUFFER] = timestamp

        # Persist extracted data to file
        filename = self._persisters[DaqModes.ANTENNA_BUFFER].ingest_data(
            append=True,
            data_ptr=values,
            timestamp=self._timestamps[DaqModes.ANTENNA_BUFFER],
            buffer_timestamp=timestamp,
            tile_id=tile,
            disable_per_sample_timestamp=True,
        )

        # Call external callback if defined
        if self._external_callbacks[DaqModes.ANTENNA_BUFFER] is not None:
            self._external_callbacks[DaqModes.ANTENNA_BUFFER](
                "antenna_buffer", filename, tile, spead_metadata=metadata
            )

        if self._config["logging"]:
            logging.info("Received antenna buffer data for tile {}".format(tile))

    def _raw_station_callback(
        self,
        metadata: ctypes.POINTER,
    ) -> None:
        """Raw data callback
        :param metadadata: Pointer to the metadata associated with the callback.
            * nof_packets
            * buffer_counter
        """
        metadata = ctypes.cast(
            metadata, ctypes.POINTER(self.RawStationMetadata)
        ).contents

        station_metadata = {
            "nof_packets": metadata.nof_packets,
            "buffer_counter": metadata.buffer_counter,
        }

        # Call external diagnostic callback if defined
        if self._external_diagnostic_callback is not None:
            self._external_diagnostic_callback(**station_metadata)

    def _start_raw_data_consumer(self, callback: Optional[Callable] = None) -> None:
        """Start raw data consumer
        :param callback: Caller callback"""

        # Generate configuration for raw consumer
        params = {
            "nof_antennas": self._config["nof_antennas"],
            "samples_per_buffer": self._config["nof_raw_samples"],
            "nof_tiles": self._config["nof_tiles"],
            "nof_pols": self._config["nof_polarisations"],
            "max_packet_size": self._config["receiver_frame_size"],
        }

        # Start raw data consumer
        if (
            self._start_consumer("rawdata", params, self._callbacks[DaqModes.RAW_DATA], dynamic_callback=True)
            != self.Result.Success
        ):
            logging.info("Failed to start raw data consumer")
            raise Exception("Failed to start raw data consumer")
        self._running_consumers[DaqModes.RAW_DATA] = True

        # Create data persister
        raw_file = RawFormatFileManager(
            root_path=self._config["directory"],
            daq_mode=FileDAQModes.Burst,
            observation_metadata=self._config["observation_metadata"],
        )

        raw_file.set_metadata(
            n_antennas=self._config["nof_antennas"],
            n_pols=self._config["nof_polarisations"],
            n_samples=self._config["nof_raw_samples"],
            station_id=self._config["station_id"],
        )
        self._persisters[DaqModes.RAW_DATA] = raw_file

        # Set external callback
        self._external_callbacks[DaqModes.RAW_DATA] = callback

        logging.info("Started raw data consumer")

    def _start_channel_data_consumer(self, callback: Optional[Callable] = None) -> None:
        """Start channel data consumer
        :param callback: Caller callback
        """

        # Generate configuration for raw consumer
        params = {
            "nof_channels": self._config["nof_channels"],
            "nof_samples": self._config["nof_channel_samples"],
            "nof_antennas": self._config["nof_antennas"],
            "nof_tiles": self._config["nof_tiles"],
            "nof_pols": self._config["nof_polarisations"],
            "max_packet_size": self._config["receiver_frame_size"],
        }

        # Start channel data consumer
        if (
            self._start_consumer(
                "burstchannel",
                params,
                self._callbacks[DaqModes.CHANNEL_DATA],
                dynamic_callback=True,
            )
            != self.Result.Success
        ):
            raise Exception("Failed to start channel data consumer")
        self._running_consumers[DaqModes.CHANNEL_DATA] = True

        # Create data persister
        channel_file = ChannelFormatFileManager(
            root_path=self._config["directory"],
            daq_mode=FileDAQModes.Burst,
            observation_metadata=self._config["observation_metadata"],
        )

        channel_file.set_metadata(
            n_chans=self._config["nof_channels"],
            n_antennas=self._config["nof_antennas"],
            n_pols=self._config["nof_polarisations"],
            n_samples=self._config["nof_channel_samples"],
            station_id=self._config["station_id"],
        )

        self._persisters[DaqModes.CHANNEL_DATA] = channel_file

        # Set sampling time
        self._sampling_time[DaqModes.CHANNEL_DATA] = 1.0 / self._config["sampling_rate"]

        # Set external callback
        self._external_callbacks[DaqModes.CHANNEL_DATA] = callback

        if self._config["logging"]:
            logging.info("Started channel data consumer")

    def _start_continuous_channel_data_consumer(
        self, callback: Optional[Callable] = None
    ) -> None:
        """Start continuous channel data consumer
        :param callback: Caller callback
        """

        # Set sampling time
        self._sampling_time[DaqModes.CONTINUOUS_CHANNEL_DATA] = (
            1.0 / self._config["sampling_rate"]
        )

        # Generate configuration for raw consumer
        params = {
            "nof_channels": 1,
            "nof_samples": self._config["nof_channel_samples"],
            "nof_antennas": self._config["nof_antennas"],
            "nof_tiles": self._config["nof_tiles"],
            "nof_pols": self._config["nof_polarisations"],
            "bitwidth": self._config["continuous_channel_bitwidth"],
            "sampling_time": 1.0 / self._config["sampling_rate"],
            "nof_buffer_skips": int(
                self._config["continuous_period"]
                // (
                    self._sampling_time[DaqModes.CONTINUOUS_CHANNEL_DATA]
                    * self._config["nof_channel_samples"]
                )
            ),
            "start_time": self._config["acquisition_start_time"],
            "max_packet_size": self._config["receiver_frame_size"],
        }

        # Start channel data consumer
        if (
            self._start_consumer(
                "continuouschannel",
                params,
                self._callbacks[DaqModes.CONTINUOUS_CHANNEL_DATA],
                dynamic_callback=True,
            )
            != self.Result.Success
        ):
            raise Exception("Failed to start continuous channel data consumer")
        self._running_consumers[DaqModes.CONTINUOUS_CHANNEL_DATA] = True

        # Create data persister
        data_type = (
            "complex"
            if self._config["continuous_channel_bitwidth"] == 16
            else "complex16"
        )
        channel_file = ChannelFormatFileManager(
            root_path=self._config["directory"],
            data_type=data_type,
            daq_mode=FileDAQModes.Continuous,
            observation_metadata=self._config["observation_metadata"],
        )
        channel_file.set_metadata(
            n_chans=1,
            n_antennas=self._config["nof_antennas"],
            n_pols=self._config["nof_polarisations"],
            n_samples=self._config["nof_channel_samples"],
            station_id=self._config["station_id"],
        )
        self._persisters[DaqModes.CONTINUOUS_CHANNEL_DATA] = channel_file

        # Set external callback
        self._external_callbacks[DaqModes.CONTINUOUS_CHANNEL_DATA] = callback

        logging.info("Started continuous channel data consumer")

    def _start_integrated_channel_data_consumer(
        self, callback: Optional[Callable] = None
    ) -> None:
        """Start integrated channel data consumer
        :param callback: Caller callback
        """

        # Generate configuration for raw consumer
        params = {
            "nof_channels": self._config["nof_channels"],
            "nof_antennas": self._config["nof_antennas"],
            "nof_tiles": self._config["nof_tiles"],
            "nof_pols": self._config["nof_polarisations"],
            "bitwidth": self._config["integrated_channel_bitwidth"],
            "sampling_time": 1.0 / self._config["sampling_rate"],
            "max_packet_size": self._config["receiver_frame_size"],
        }

        # Start channel data consumer
        if (
            self._start_consumer(
                "integratedchannel",
                params,
                self._callbacks[DaqModes.INTEGRATED_CHANNEL_DATA],
                dynamic_callback=True,
            )
            != self.Result.Success
        ):
            raise Exception("Failed to start continuous channel data consumer")
        self._running_consumers[DaqModes.INTEGRATED_CHANNEL_DATA] = True

        # Create data persister
        data_type = (
            "uint16" if self._config["integrated_channel_bitwidth"] == 16 else "uint32"
        )
        channel_file = ChannelFormatFileManager(
            root_path=self._config["directory"],
            data_type=data_type,
            daq_mode=FileDAQModes.Integrated,
            observation_metadata=self._config["observation_metadata"],
        )
        channel_file.set_metadata(
            n_chans=self._config["nof_channels"],
            n_antennas=self._config["nof_antennas"],
            n_pols=self._config["nof_polarisations"],
            n_samples=1,
            station_id=self._config["station_id"],
        )
        self._persisters[DaqModes.INTEGRATED_CHANNEL_DATA] = channel_file

        # Set sampling time
        self._sampling_time[DaqModes.INTEGRATED_CHANNEL_DATA] = self._config[
            "sampling_time"
        ]

        # Set external callback
        self._external_callbacks[DaqModes.INTEGRATED_CHANNEL_DATA] = callback

        logging.info("Started integrated channel data consumer")

    def _start_beam_data_consumer(self, callback: Optional[Callable] = None) -> None:
        """Start beam data consumer
        :param callback: Caller callback
        """

        # Generate configuration for raw consumer
        params = {
            "nof_channels": self._config["nof_beam_channels"],
            "nof_samples": self._config["nof_beam_samples"],
            "nof_tiles": self._config["nof_tiles"],
            "nof_pols": self._config["nof_polarisations"],
            "max_packet_size": self._config["receiver_frame_size"],
        }

        if (
            self._start_consumer(
                "burstbeam", params, self._callbacks[DaqModes.BEAM_DATA], 
                dynamic_callback=True
            )
            != self.Result.Success
        ):
            raise Exception("Failed to start beam data consumer")

        self._running_consumers[DaqModes.BEAM_DATA] = True

        # Create data persister
        beam_file = BeamFormatFileManager(
            root_path=self._config["directory"],
            data_type="complex16",
            daq_mode=FileDAQModes.Burst,
            observation_metadata=self._config["observation_metadata"],
        )

        beam_file.set_metadata(
            n_chans=self._config["nof_beam_channels"],
            n_pols=self._config["nof_polarisations"],
            n_samples=self._config["nof_beam_samples"],
            station_id=self._config["station_id"],
        )
        self._persisters[DaqModes.BEAM_DATA] = beam_file

        # Set sampling time
        self._sampling_time[DaqModes.BEAM_DATA] = 1.0 / self._config["sampling_rate"]

        # Set external callback
        self._external_callbacks[DaqModes.BEAM_DATA] = callback

        logging.info("Started beam data consumer")

    def _start_integrated_beam_data_consumer(
        self, callback: Optional[Callable] = None
    ) -> None:
        """Start integrated beam data consumer
        :param callback: Caller callback
        """

        # Generate configuration for raw consumer
        params = {
            "nof_channels": 384,
            "nof_samples": 1,
            "nof_tiles": self._config["nof_tiles"],
            "nof_beams": self._config["nof_beams"],
            "nof_pols": self._config["nof_polarisations"],
            "max_packet_size": self._config["receiver_frame_size"],
        }

        if (
            self._start_consumer(
                "integratedbeam", params, self._callbacks[DaqModes.INTEGRATED_BEAM_DATA],
                dynamic_callback=True
            )
            != self.Result.Success
        ):
            raise Exception("Failed to start beam data consumer")
        self._running_consumers[DaqModes.INTEGRATED_BEAM_DATA] = True

        # Create data persister
        self._persisters[DaqModes.INTEGRATED_BEAM_DATA] = []
        beam_file = BeamFormatFileManager(
            root_path=self._config["directory"],
            data_type="uint32",
            daq_mode=FileDAQModes.Integrated,
            observation_metadata=self._config["observation_metadata"],
        )

        beam_file.set_metadata(
            n_chans=384,
            n_pols=self._config["nof_polarisations"],
            n_samples=1,
            n_beams=self._config["nof_beams"],
            station_id=self._config["station_id"],
        )

        self._persisters[DaqModes.INTEGRATED_BEAM_DATA] = beam_file

        # Set sampling time
        self._sampling_time[DaqModes.INTEGRATED_BEAM_DATA] = self._config[
            "sampling_time"
        ]

        # Set external callback
        self._external_callbacks[DaqModes.INTEGRATED_BEAM_DATA] = callback

        logging.info("Started integrated beam data consumer")

    def _start_station_beam_data_consumer(
        self, callback: Optional[Callable] = None
    ) -> None:
        """Start station beam data consumer
        :param callback: Caller callback
        """

        # Generate configuration for raw consumer
        params = {
            "nof_channels": self._config["nof_beam_channels"],
            "nof_samples": self._config["nof_station_samples"],
            "max_packet_size": self._config["receiver_frame_size"],
        }

        if (
            self._start_consumer(
                "stationdata", params, self._callbacks[DaqModes.STATION_BEAM_DATA],
                dynamic_callback=True,

            )
            != self.Result.Success
        ):
            raise Exception("Failed to start station beam data consumer")
        self._running_consumers[DaqModes.STATION_BEAM_DATA] = True

        # Create data persister
        beam_file_mgr = StationBeamFormatFileManager(
            root_path=self._config["directory"],
            data_type="double",
            daq_mode=FileDAQModes.Integrated,
            observation_metadata=self._config["observation_metadata"],
        )

        beam_file_mgr.set_metadata(
            n_chans=self._config["nof_beam_channels"],
            n_pols=self._config["nof_polarisations"],
            n_samples=1,
            station_id=self._config["station_id"],
        )
        self._persisters[DaqModes.STATION_BEAM_DATA] = beam_file_mgr

        # Set sampling time
        self._sampling_time[DaqModes.STATION_BEAM_DATA] = (
            1.0 / self._config["sampling_rate"]
        ) * self._config["nof_station_samples"]

        # Set external callback
        self._external_callbacks[DaqModes.STATION_BEAM_DATA] = callback

        logging.info("Started station beam data consumer")

    def _start_tc_correlator(self, callback: Optional[Callable] = None) -> None:
        """Start TC correlator
        :param callback: Caller callback
        """

        # Generate configuration for raw consumer
        params = {
            "nof_channels": self._config["nof_correlator_channels"],
            "nof_fine_channels": 1,
            "nof_samples": self._config["nof_correlator_samples"],
            "nof_antennas": self._config["nof_antennas"],
            "nof_tiles": self._config["nof_tiles"],
            "nof_pols": self._config["nof_polarisations"],
            "max_packet_size": self._config["receiver_frame_size"],
        }

        if (
            self._start_consumer(
                "tensorcorrelator",
                params,
                self._callbacks[DaqModes.TC_CORRELATOR_DATA],
                dynamic_callback=True,
            )
            != self.Result.Success
        ):
            raise Exception("Failed to start correlator")
        self._running_consumers[DaqModes.TC_CORRELATOR_DATA] = True

        # Create data persister
        corr_file = CorrelationFormatFileManager(
            root_path=self._config["directory"],
            data_type="complex64",
            observation_metadata=self._config["observation_metadata"],
        )

        nof_baselines = int(
            (self._config["nof_tiles"] * self._config["nof_antennas"] + 1)
            * 0.5
            * self._config["nof_tiles"]
            * self._config["nof_antennas"]
        )

        corr_file.set_metadata(
            n_chans=1,
            n_pols=self._config["nof_polarisations"],
            n_samples=1,
            n_antennas=self._config["nof_tiles"] * self._config["nof_antennas"],
            n_stokes=self._config["nof_polarisations"]
            * self._config["nof_polarisations"],
            n_baselines=nof_baselines,
            station_id=self._config["station_id"],
        )
        self._persisters[DaqModes.TC_CORRELATOR_DATA] = corr_file

        # Set sampling time
        self._sampling_time[DaqModes.TC_CORRELATOR_DATA] = self._config[
            "nof_correlator_samples"
        ] / float(self._config["sampling_rate"])

        # Set external callback
        self._external_callbacks[DaqModes.TC_CORRELATOR_DATA] = callback

        logging.info("Started TC correlator")

    def _start_correlator(self, callback: Optional[Callable] = None) -> None:
        """Start correlator
        :param callback: Caller callback
        """

        # Generate configuration for raw consumer
        params = {
            "nof_channels": self._config["nof_correlator_channels"],
            "nof_fine_channels": 1,
            "nof_samples": self._config["nof_correlator_samples"],
            "nof_antennas": self._config["nof_antennas"],
            "nof_tiles": self._config["nof_tiles"],
            "nof_pols": self._config["nof_polarisations"],
            "max_packet_size": self._config["receiver_frame_size"],
        }

        if (
            self._start_consumer(
                "correlator",
                params,
                self._callbacks[DaqModes.CORRELATOR_DATA],
                dynamic_callback=True,
            )
            != self.Result.Success
        ):
            raise Exception("Failed to start correlator")
        self._running_consumers[DaqModes.CORRELATOR_DATA] = True

        # Create data persister
        corr_file = CorrelationFormatFileManager(
            root_path=self._config["directory"],
            data_type="complex64",
            observation_metadata=self._config["observation_metadata"],
        )

        nof_baselines = int(
            (self._config["nof_tiles"] * self._config["nof_antennas"] + 1)
            * 0.5
            * self._config["nof_tiles"]
            * self._config["nof_antennas"]
        )

        corr_file.set_metadata(
            n_chans=1,
            n_pols=self._config["nof_polarisations"],
            n_samples=1,
            n_antennas=self._config["nof_tiles"] * self._config["nof_antennas"],
            n_stokes=self._config["nof_polarisations"]
            * self._config["nof_polarisations"],
            n_baselines=nof_baselines,
            station_id=self._config["station_id"],
        )
        self._persisters[DaqModes.CORRELATOR_DATA] = corr_file

        # Set sampling time
        self._sampling_time[DaqModes.CORRELATOR_DATA] = self._config[
            "nof_correlator_samples"
        ] / float(self._config["sampling_rate"])

        # Set external callback
        self._external_callbacks[DaqModes.CORRELATOR_DATA] = callback

        logging.info("Started correlator")

    def _start_antenna_buffer_data_consumer(
        self, callback: Optional[Callable] = None
    ) -> None:
        """Start raw data consumer
        :param callback: Caller callback"""

        # Generate configuration for raw consumer
        params = {
            "nof_antennas": self._config["nof_antennas"],
            "nof_samples": self._config["nof_raw_samples"],
            "nof_tiles": self._config["nof_tiles"],
            "max_packet_size": self._config["receiver_frame_size"],
        }

        # Start raw data consumer
        if (
            self._start_consumer(
                "antennabuffer", params, self._callbacks[DaqModes.ANTENNA_BUFFER], dynamic_callback=True
            )
            != self.Result.Success
        ):
            logging.info("Failed to start antenna buffer consumer")
            raise Exception("Failed to start antenna buffer consumer")
        self._running_consumers[DaqModes.ANTENNA_BUFFER] = True

        # Create data persister
        raw_file = RawFormatFileManager(
            root_path=self._config["directory"],
            daq_mode=FileDAQModes.Burst,
            observation_metadata=self._config["observation_metadata"],
        )

        raw_file.set_metadata(
            n_antennas=self._config["nof_antennas"],
            n_pols=self._config["nof_polarisations"],
            n_samples=self._config["nof_raw_samples"],
            station_id=self._config["station_id"],
        )
        self._persisters[DaqModes.ANTENNA_BUFFER] = raw_file

        # Set external callback
        self._external_callbacks[DaqModes.ANTENNA_BUFFER] = callback

        logging.info("Started antenna buffer consumer")

    def _start_station_beam_acquisition(self):
        """Start station beam acquisition using acquire_station_beam interface"""

        duration = (
            self._config["acquisition_duration"]
            if self._config["acquisition_duration"] > 0
            else 60
        )
        max_filesize = (
            self._config["max_filesize"]
            if self._config["max_filesize"] is not None
            else 1
        )

        # Generate configuration for raw consumer
        params = {
            "base_directory": self._config["directory"],
            "max_file_size": max_filesize,
            "duration": duration,
            "nof_samples": self._config["nof_station_samples"],
            "start_channel": self._config["station_beam_start_channel"],
            "nof_channels": self._config["nof_channels"],
            "interface": self._config["receiver_interface"],
            "ip": self._config["receiver_ip"],
            "dada": self._config["station_beam_dada"],
            "individual": self._config["station_beam_individual_channels"],
            "source": self._config["station_beam_source"],
            "capture_time": self._config["acquisition_start_time"],
        }

        # Start capture
        if self._start_raw_station_acquisition(params) != self.Result.Success:
            logging.error("Failed to start raw station beam capture")
            raise Exception("Failed to start raw station beam capture")
        else:
            logging.info(f"Started raw station beam capture with {params=}")

        self._running_consumers[DaqModes.RAW_STATION_BEAM] = True

    def _stop_raw_data_consumer(self) -> None:
        """Stop raw data consumer"""
        self._external_callbacks[DaqModes.RAW_DATA] = None
        if self._stop_consumer("rawdata") != self.Result.Success:
            raise Exception("Failed to stop raw data consumer")
        self._running_consumers[DaqModes.RAW_DATA] = False

        logging.info("Stopped raw data consumer")

    def _stop_channel_data_consumer(self) -> None:
        """Stop channel data consumer"""
        self._external_callbacks[DaqModes.CHANNEL_DATA] = None
        if self._stop_consumer("burstchannel") != self.Result.Success:
            raise Exception("Failed to stop channel data consumer")
        self._running_consumers[DaqModes.CHANNEL_DATA] = False

        logging.info("Stopped channel data consumer")

    def _stop_continuous_channel_data_consumer(self):
        """Stop continuous channel data consumer"""
        self._external_callbacks[DaqModes.CONTINUOUS_CHANNEL_DATA] = None
        if self._stop_consumer("continuouschannel") != self.Result.Success:
            raise Exception("Failed to stop continuous channel data consumer")
        self._running_consumers[DaqModes.CONTINUOUS_CHANNEL_DATA] = False

        logging.info("Stopped continuous channel data consumer")

    def _stop_integrated_channel_data_consumer(self) -> None:
        """Stop integrated channel data consumer"""
        self._external_callbacks[DaqModes.INTEGRATED_CHANNEL_DATA] = None
        if self._stop_consumer("integratedchannel") != self.Result.Success:
            raise Exception("Failed to stop integrated channel data consumer")
        self._running_consumers[DaqModes.INTEGRATED_CHANNEL_DATA] = False

        logging.info("Stopped integrated channel consumer")

    def _stop_beam_data_consumer(self) -> None:
        """Stop beam data consumer"""
        self._external_callbacks[DaqModes.BEAM_DATA] = None
        if self._stop_consumer("burstbeam") != self.Result.Success:
            raise Exception("Failed to stop beam data consumer")
        self._running_consumers[DaqModes.BEAM_DATA] = False

        logging.info("Stopped beam data consumer")

    def _stop_integrated_beam_data_consumer(self) -> None:
        """Stop integrated beam data consumer"""
        self._external_callbacks[DaqModes.INTEGRATED_BEAM_DATA] = None
        if self._stop_consumer("integratedbeam") != self.Result.Success:
            raise Exception("Failed to stop integrated beam data consumer")
        self._running_consumers[DaqModes.INTEGRATED_BEAM_DATA] = False

        logging.info("Stopped integrated beam data consumer")

    def _stop_station_beam_data_consumer(self) -> None:
        """Stop beam data consumer"""
        self._external_callbacks[DaqModes.STATION_BEAM_DATA] = None
        if self._stop_consumer("stationdata") != self.Result.Success:
            raise Exception("Failed to stop station beam data consumer")
        self._running_consumers[DaqModes.STATION_BEAM_DATA] = False

        logging.info("Stopped station beam data consumer")

    def _stop_tc_correlator(self) -> None:
        """Stop TC correlator consumer"""
        self._external_callbacks[DaqModes.TC_CORRELATOR_DATA] = None
        if self._stop_consumer("tensorcorrelator") != self.Result.Success:
            raise Exception("Failed to stop TC correlator")
        self._running_consumers[DaqModes.TC_CORRELATOR_DATA] = False

        logging.info("Stopped TC correlator")

    def _stop_correlator(self) -> None:
        """Stop correlator consumer"""
        self._external_callbacks[DaqModes.CORRELATOR_DATA] = None
        if self._stop_consumer("correlator") != self.Result.Success:
            raise Exception("Failed to stop correlator")
        self._running_consumers[DaqModes.CORRELATOR_DATA] = False

        logging.info("Stopped correlator")

    def _stop_antenna_buffer_consumer(self) -> None:
        """Stop antenna buffer consumer"""
        self._external_callbacks[DaqModes.ANTENNA_BUFFER] = None
        if self._stop_consumer("antennabuffer") != self.Result.Success:
            raise Exception("Failed to stop antenna buffer consumer")
        self._running_consumers[DaqModes.ANTENNA_BUFFER] = False

        logging.info("Stopped antenna buffer consumer")

    def _stop_station_beam_acquisition(self):
        """Stop acquisition of raw station beam"""
        if self._stop_raw_station_acquisition() != self.Result.Success:
            raise Exception("Failed to stop raw station beam acquisition")
        self._running_consumers[DaqModes.RAW_STATION_BEAM] = False

        logging.info("Stopped station beam capture")

    # ------------------------------------- INITIALISATION -----------------------------------

    def initialise_station_beam(self, filepath=None):
        """Initialise the libraries for acquiring the raw station beam"""

        # Initialise AAVS DAQ library
        logging.info("Initialising station beam libraries")

        # Initialise the DAQ library
        self._initialise_library(filepath)

        # Initialise the station beam library
        self._initialise_station_beam_library(filepath)

        # Set logging callback
        self._call_attach_logger(self._daq_logging_function)

    def initialise_daq(self, filepath=None) -> None:
        """Initialise DAQ library"""

        # Remove any locks
        logging.info("Removing locks on files in output directory")
        os.system("rm -fr %s/*.lock" % self._config["directory"])

        # Initialise AAVS DAQ library
        logging.info("Initialising library")

        # Initialise C++ library
        self._initialise_library(filepath)

        # Set logging callback
        self._call_attach_logger(self._daq_logging_function)

        # Start receiver
        if (
            self._call_start_receiver(
                self._config["receiver_interface"],
                self._config["receiver_ip"],
                self._config["receiver_frame_size"],
                self._config["receiver_frames_per_block"],
                self._config["receiver_nof_blocks"],
                self._config["receiver_nof_threads"],
            )
            != self.Result.Success.value
        ):
            logging.info("Failed to start receiver")
            raise Exception("Failed to start receiver")

        # Set receiver ports
        for port in self._config["receiver_ports"]:
            if self._call_add_receiver_port(port) != self.Result.Success.value:
                logging.info("Failed to set receiver port %d" % port)
                raise Exception("Failed to set receiver port %d" % port)

    def start_daq(
        self,
        daq_modes: Union[DaqModes, List[DaqModes]],
        callbacks: Optional[Union[Callable, List[Callable]]] = None,
        diagnostic_callback: Optional[Callable] = None,
    ) -> None:
        """Start acquiring data for specified modes
        :param daq_modes: List of modes to start, should be from DaqModes
        :param callbacks: List of callbacks, one per mode in daq_modes
        :param diagnostic_callback: Callback for diagnostics
        """

        if type(daq_modes) != list:
            daq_modes = [daq_modes]

        if callbacks is not None and type(callbacks) != list:
            callbacks = [callbacks]
        elif callbacks is None:
            callbacks = [None] * len(daq_modes)

        if callbacks is not None and len(callbacks) != len(daq_modes):
            logging.warning(
                "Number of callback should match number of daq_modes. Ignoring callbacks."
            )
            callbacks = []

        self._external_diagnostic_callback = diagnostic_callback

        # Check all modes
        for i, mode in enumerate(daq_modes):

            # Running in raw data mode
            if DaqModes.RAW_DATA == mode:
                self._start_raw_data_consumer(callbacks[i])

            # Running in integrated data mode
            if DaqModes.INTEGRATED_CHANNEL_DATA == mode:
                self._start_integrated_channel_data_consumer(callbacks[i])

            # Running in continuous channel mode
            if DaqModes.CONTINUOUS_CHANNEL_DATA == mode:
                self._start_continuous_channel_data_consumer(callbacks[i])

            # Running in burst mode
            if DaqModes.CHANNEL_DATA == mode:
                self._start_channel_data_consumer(callbacks[i])

            # Running in tile beam mode
            if DaqModes.BEAM_DATA == mode:
                self._start_beam_data_consumer(callbacks[i])

            # Running in integrated tile beam mode
            if DaqModes.INTEGRATED_BEAM_DATA == mode:
                self._start_integrated_beam_data_consumer(callbacks[i])

            # Running in integrated station beam mode
            if DaqModes.STATION_BEAM_DATA == mode:
                self._start_station_beam_data_consumer(callbacks[i])

            # Running in correlator mode
            if DaqModes.CORRELATOR_DATA == mode:
                self._start_correlator(callbacks[i])

            # Running in antenna buffer mode
            if DaqModes.ANTENNA_BUFFER == mode:
                self._start_antenna_buffer_data_consumer(callbacks[i])

            # Running in acquire station beam mode
            if DaqModes.RAW_STATION_BEAM == mode:
                self._start_station_beam_acquisition()

            # Running in TC correlator mode
            if DaqModes.TC_CORRELATOR_DATA == mode:
                self._start_tc_correlator(callbacks[i])

    def stop_daq(self) -> None:
        """Stop DAQ"""

        # Clear data
        self._buffer_counter = {}
        self._timestamps = {}

        # Link stop consumer functions
        stop_functions = {
            DaqModes.RAW_DATA: self._stop_raw_data_consumer,
            DaqModes.CHANNEL_DATA: self._stop_channel_data_consumer,
            DaqModes.BEAM_DATA: self._stop_beam_data_consumer,
            DaqModes.CONTINUOUS_CHANNEL_DATA: self._stop_continuous_channel_data_consumer,
            DaqModes.INTEGRATED_BEAM_DATA: self._stop_integrated_beam_data_consumer,
            DaqModes.INTEGRATED_CHANNEL_DATA: self._stop_integrated_channel_data_consumer,
            DaqModes.STATION_BEAM_DATA: self._stop_station_beam_data_consumer,
            DaqModes.CORRELATOR_DATA: self._stop_correlator,
            DaqModes.ANTENNA_BUFFER: self._stop_antenna_buffer_consumer,
            DaqModes.RAW_STATION_BEAM: self._stop_station_beam_acquisition,
            DaqModes.TC_CORRELATOR_DATA: self._stop_tc_correlator,
        }

        # Stop all running consumers
        for k, running in self._running_consumers.items():
            if running:
                stop_functions[k]()

        # Stop DAQ receiver thread
        if self._call_stop_receiver() != self.Result.Success.value:
            raise Exception("Failed to stop receiver")

        logging.info("Stopped DAQ")

    # ------------------------------------- CONFIGURATION ------------------------------------

    def populate_configuration(self, configuration: Dict[str, Any]) -> None:
        """Generate instance configuration object
        :param configuration: Configuration parameters"""

        # Check whether configuration object is a dictionary
        import optparse

        if configuration.__class__ == optparse.Values:
            configuration = vars(configuration)
        elif type(configuration) is not dict:
            raise Exception("Configuration parameters must be a dictionary")

        # Check if invalid parameters were passed in
        invalid_keys = set(configuration.keys()) - (set(self._config.keys()))
        if len(invalid_keys) != 0:
            message = f"Invalid configuration. Keys {invalid_keys} not supported."
            if self._config["logging"]:
                logging.warning(message)
            raise Exception(message)

        # Apply configuration
        for k, v in list(configuration.items()):
            self._config[k] = v

        # Check if data directory exists
        if not os.path.exists(self._config["directory"]):
            if self._config["logging"]:
                logging.info(
                    "Specified data directory [%s] does not exist"
                    % self._config["directory"]
                )
            raise Exception(
                "Specified data directory [%s] does not exist"
                % self._config["directory"]
            )

        # Extract port string and create list of ports
        if type(self._config["receiver_ports"]) is not list:
            self._config["receiver_ports"] = [
                int(x) for x in self._config["receiver_ports"].split(",")
            ]

        # Check if an IP address was provided, and if not get the assigned address to the interface
        if self._config["receiver_ip"] == "":
            try:
                self._config["receiver_ip"] = self._get_ip_address(
                    self._config["receiver_interface"]
                )
            except IOError as e:
                logging.error(
                    "Interface does not exist or could not get it's IP: {}".format(e)
                )
                exit()

        # Check if filesize restriction is set
        if self._config["max_filesize"] is not None:
            aavs_file.AAVSFileManager.FILE_SIZE_GIGABYTES = configuration[
                "max_filesize"
            ]

        # Get metadata
        metadata = {
            "software_version": self._get_software_version(),
            "description": self._config["description"],
        }
        if self._config["station_config"] is not None:
            if os.path.exists(self._config["station_config"]) and os.path.isfile(
                self._config["station_config"]
            ):
                metadata.update(
                    self._get_station_information(self._config["station_config"])
                )
            else:
                logging.warning(
                    "Provided station config file ({}) in invalid, ignoring.".format(
                        self._config["station_config"]
                    )
                )

        # Set metadata
        self._config["observation_metadata"] = metadata

    # ------------------------------------ HELPER FUNCTIONS ----------------------------------

    @staticmethod
    def _get_station_information(station_config):
        """If a station configuration file is provided, connect to
        station and get required information"""

        # Dictionary containing required metadata
        logging.warning(
            "Firmware version metadata is not available in standalone mode."
        )
        metadata = {"firmware_version": 0, "station_config": ""}

        # Grab file content as string and save it as metadata
        with open(station_config) as f:
            metadata["station_config"] = f.read()
        return metadata

    @staticmethod
    def _get_software_version() -> int:
        """Get current software version. This will get the latest git commit hash"""
        try:
            repo = Repo(search_parent_directories=True)
            return repo.head.commit.hexsha
        except Exception:
            logging.warning("Could not get software git hash. Skipping")
            return 0

    def get_configuration(self) -> Dict[str, Any]:
        """Return configuration dictionary"""
        return self._config

    @staticmethod
    def _get_numpy_from_ctypes(
        pointer: ctypes.POINTER, datatype: Type, nof_values: int
    ) -> np.ndarray:
        """Return a numpy object representing content in memory referenced by pointer
        :param pointer: Pointer to memory
        :param datatype: Data type to case data to
        :param nof_values: Number of value in memory area"""
        value_buffer = ctypes.c_char * np.dtype(datatype).itemsize * nof_values
        return np.frombuffer(
            value_buffer.from_address(ctypes.addressof(pointer.contents)), datatype
        )

    def _logging_callback(self, level: LogLevel, message: str) -> None:
        """Wrapper to logging function in low-level DAQ
        :param level: Logging level
        :param message; Message to log"""
        message = message.decode()

        if level == self.LogLevel.Fatal.value:
            logging.fatal(message)
            sys.exit()
        elif level == self.LogLevel.Error.value:
            logging.error(message)
            sys.exit()
        elif level == self.LogLevel.Warning.value:
            logging.warning(message)
        elif level == self.LogLevel.Info.value:
            logging.info(message)
        elif level == self.LogLevel.Debug.value:
            logging.debug(message)

    @staticmethod
    def _get_ip_address(interface: str) -> str:
        """Helper methode to get the IP address of a specified interface
        :param interface: Network interface name"""
        s = socket.socket(socket.AF_INET, socket.SOCK_DGRAM)
        return socket.inet_ntoa(
            fcntl.ioctl(
                s.fileno(),
                0x8915,  # SIOCGIFADDR
                struct.pack("256s", interface.encode()[:15]),
            )[20:24]
        )

    # ---------------------------- Wrapper to library C++ shared library calls ----------------------------

    def _initialise_station_beam_library(self, filepath: Optional[str] = None) -> None:
        """Wrap AAVS DAQ shared library functionality in ctypes
        :param filepath: Path to library path"""

        def find(filename: str, path: str) -> Union[str, None]:
            """Find a file in a path
            :param filename: File name
            :param path: Path to search in"""
            for root, dirs, files in os.walk(path):
                if filename in files:
                    return os.path.join(root, filename)

            return None

        # This only need to be done once
        if self._station_beam_library is not None:
            return None

        # Load AAVS DAQ shared library
        _library = None
        library_found = False
        if "DAQ_INSTALL" in list(os.environ.keys()):
            # Check if library is in install directory
            if os.path.exists(
                "%s/lib/%s" % (os.environ["DAQ_INSTALL"], "libaavsstationbeam.so")
            ):
                _library = "%s/lib/%s" % (
                    os.environ["DAQ_INSTALL"],
                    "libaavsstationbeam.so",
                )
                library_found = True

        if not library_found:
            _library = find("libaavsstationbeam.so", "/opt/aavs/lib")
            if _library is None:
                _library = find("libaavsstationbeam.so", "/usr/local/lib")
            if _library is None:
                _library = find_library("daq")

        if _library is None:
            raise Exception("AAVS Station Beam library not found")

        # Load library
        self._station_beam_library = ctypes.CDLL(_library)

        # Define start capture
        self._station_beam_library.start_capture.argtypes = [
            ctypes.c_char_p,
            self.DIAGNOSTIC_CALLBACK,
            self.DIAGNOSTIC_CALLBACK,
        ]
        self._station_beam_library.start_capture.restype = ctypes.c_int

        # Define stop capture
        self._station_beam_library.stop_capture.argtypes = []
        self._station_beam_library.stop_capture.restype = ctypes.c_int

    def _initialise_library(self, filepath: Optional[str] = None) -> None:
        """Wrap AAVS DAQ shared library functionality in ctypes
        :param filepath: Path to library path
        """

        def find(filename: str, path: str) -> Union[str, None]:
            """Find a file in a path
            :param filename: File name
            :param path: Path to search in"""
            for root, dirs, files in os.walk(path):
                if filename in files:
                    return os.path.join(root, filename)

            return None

        # This only need to be done once
        if self._daq_library is not None:
            return None

        # Load AAVS DAQ shared library
        _library = None
        library_found = False
        if "DAQ_INSTALL" in list(os.environ.keys()):
            # Check if library is in install directory
            if os.path.exists("%s/lib/%s" % (os.environ["DAQ_INSTALL"], "libdaq.so")):
                _library = "%s/lib/%s" % (os.environ["DAQ_INSTALL"], "libdaq.so")
                library_found = True

        if not library_found:
            _library = find("libdaq.so", "/opt/aavs/lib")
            if _library is None:
                _library = find("libdaq.so", "/usr/local/lib")
            if _library is None:
                _library = find_library("daq")

        if _library is None:
            raise Exception("AAVS DAQ library not found")

        # Load library
        self._daq_library = ctypes.CDLL(_library)

        # Define attachLogger
        self._daq_library.attachLogger.argtypes = [self.LOGGER_CALLBACK]
        self._daq_library.attachLogger.restype = None

        # Define startReceiver function
        self._daq_library.startReceiver.argtypes = [
            ctypes.c_char_p,
            ctypes.c_char_p,
            ctypes.c_uint32,
            ctypes.c_uint32,
            ctypes.c_uint32,
        ]
        self._daq_library.startReceiver.restype = ctypes.c_int

        # Define startReceiverThreaded function
        self._daq_library.startReceiverThreaded.argtypes = [
            ctypes.c_char_p,
            ctypes.c_char_p,
            ctypes.c_uint32,
            ctypes.c_uint32,
            ctypes.c_uint32,
            ctypes.c_uint32,
        ]
        self._daq_library.startReceiverThreaded.restype = ctypes.c_int

        # Define stopReceiver function
        self._daq_library.stopReceiver.argtypes = []
        self._daq_library.stopReceiver.restype = ctypes.c_int

        # Define loadConsumer function
        self._daq_library.loadConsumer.argtypes = [ctypes.c_char_p, ctypes.c_char_p]
        self._daq_library.loadConsumer.restype = ctypes.c_int

        # Define initialiseConsumer function
        self._daq_library.initialiseConsumer.argtypes = [
            ctypes.c_char_p,
            ctypes.c_char_p,
        ]
        self._daq_library.initialiseConsumer.restype = ctypes.c_int

        # Define startConsumer function
        self._daq_library.startConsumer.argtypes = [
            ctypes.c_char_p,
            self.DATA_CALLBACK,
            self.DIAGNOSTIC_CALLBACK,
        ]
        self._daq_library.startConsumer.restype = ctypes.c_int

        # Define startConsumer function
        self._daq_library.startConsumerDynamic.argtypes = [
            ctypes.c_char_p,
            self.DYNAMIC_DATA_CALLBACK,
            self.DIAGNOSTIC_CALLBACK,
        ]
        self._daq_library.startConsumerDynamic.restype = ctypes.c_int

        # Define stopConsumer function
        self._daq_library.stopConsumer.argtypes = [ctypes.c_char_p]
        self._daq_library.stopConsumer.restype = ctypes.c_int

        # Locate aavsdaq.so
        if filepath is not None:
            aavsdaq_library = filepath
        else:
            daq_install_path = os.environ.get("DAQ_INSTALL", "/opt/aavs")
            aavsdaq_library = find("libaavsdaq.so", f"{daq_install_path}/lib")
            if aavsdaq_library is None:
                aavsdaq_library = find("libaavsdaq.so", "/usr/local/lib")
            if aavsdaq_library is None:
                aavsdaq_library = find_library("aavsdaq")

        self._daq_library_path = aavsdaq_library.encode()

    # ------------- Function wrappers to library ---------------------------

    def _call_attach_logger(self, logging_callback: Callable) -> None:
        """Attach logger
        :param logging_callback: Function which will process logs"""
        self._daq_library.attachLogger(logging_callback)

    def _call_start_receiver(
        self,
        interface: str,
        ip: str,
        frame_size: int,
        frames_per_block: int,
        nof_blocks: int,
        nof_threads: int,
    ) -> Result:
        """Start network receiver thread
        :param ip: IP address
        :param interface: Interface name
        :param frame_size: Maximum frame size
        :param frames_per_block: Frames per block
        :param nof_blocks: Number of blocks
        :param nof_threads: Number of receiver threads
        :return: Return code
        """
        return self._daq_library.startReceiverThreaded(
            interface.encode(),
            ip.encode(),
            frame_size,
            frames_per_block,
            nof_blocks,
            nof_threads,
        )

    def _call_stop_receiver(self) -> Result:
        """Stop network receiver thread"""
        return self._daq_library.stopReceiver()

    def _call_add_receiver_port(self, port: int):
        """Add receive port to receiver
        :param port: Port number
        :return: Return code
        """
        return self._daq_library.addReceiverPort(port)

    def _start_consumer(
        self,
        consumer: str,
        configuration: Dict[str, Any],
        callback: Optional[Callable] = None,
        dynamic_callback: Optional[bool] = False,
    ) -> Result:
        """Start consumer
        :param consumer: String representation of consumer
        :param configuration: Dictionary containing consumer configuration
        :param callback: Callback function
        :return: Return code"""

        # Change str type
        consumer = consumer.encode()

        # Load consumer
        res = self._daq_library.loadConsumer(
            (
                self._tcc_correlator_path
                if consumer == b"tensorcorrelator"
                else self._daq_library_path
            ),
            consumer,
        )
        if res != self.Result.Success.value:
            return self.Result.Failure

        # Generate JSON from configuration and initialise consumer
        res = self._daq_library.initialiseConsumer(
            consumer, json.dumps(configuration).encode()
        )
        if res != self.Result.Success.value:
            return self.Result.Failure

        # Start consumer
        if dynamic_callback:
            res = self._daq_library.startConsumerDynamic(
                consumer, callback, self._daq_diagnostic_callback
            )
        else:
            res = self._daq_library.startConsumer(
                consumer, callback, self._daq_diagnostic_callback
            )
        if res != self.Result.Success.value:
            return self.Result.Failure

        return self.Result.Success

    def _stop_consumer(self, consumer: str):
        """Stop raw data consumer
        :return: Return code
        """

        # Change string type
        consumer = consumer.encode()

        if self._daq_library.stopConsumer(consumer) == self.Result.Success.value:
            return self.Result.Success
        else:
            return self.Result.Failure

    def _start_raw_station_acquisition(self, configuration: Dict[str, Any]):
        """Start receiving raw station beam data"""
        if (
            self._station_beam_library.start_capture(
                json.dumps(configuration).encode(),
                self._daq_diagnostic_callback,
                self._callbacks[DaqModes.RAW_STATION_BEAM],
            )
            == self.Result.Success.value
        ):
            return self.Result.Success
        else:
            return self.Result.Failure

    def _stop_raw_station_acquisition(self):
        """Stop receiving raw station beam data"""
        if self._station_beam_library.stop_capture() == self.Result.Success.value:
            return self.Result.Success
        else:
            return self.Result.Failure


# Script main entry point
if __name__ == "__main__":
    # When running as a script, this import is required
    # Use OptionParse to get command-line arguments
    from optparse import OptionParser
    from sys import argv

    parser = OptionParser(usage="usage: %daq_receiver [options]")

    parser.add_option(
        "-a",
        "--nof_antennas",
        action="store",
        dest="nof_antennas",
        type="int",
        default=16,
        help="Number of antennas [default: 16]",
    )
    parser.add_option(
        "-c",
        "--nof_channels",
        action="store",
        dest="nof_channels",
        type="int",
        default=512,
        help="Number of channels [default: 512]",
    )
    parser.add_option(
        "-b",
        "--nof_beams",
        action="store",
        dest="nof_beams",
        type="int",
        default=1,
        help="Number of beams [default: 1]",
    )
    parser.add_option(
        "-p",
        "--nof_pols",
        action="store",
        dest="nof_polarisations",
        type="int",
        default=2,
        help="Number of polarisations [default: 2]",
    )
    parser.add_option(
        "-t",
        "--nof_tiles",
        action="store",
        dest="nof_tiles",
        type="int",
        default=1,
        help="Number of tiles in the station [default: 1]",
    )
    parser.add_option(
        "",
        "--raw_samples",
        action="store",
        dest="nof_raw_samples",
        type="int",
        default=32768,
        help="Number of raw antennas samples per buffer (requires "
        "different firmware to change [default: 32768]",
    )
    parser.add_option(
        "",
        "--raw_rms_threshold",
        action="store",
        dest="raw_rms_threshold",
        type="int",
        default=-1,
        help="Only save raw data if RMS exceeds provided threshold [default: -1, do not threshold]",
    )
    parser.add_option(
        "",
        "--channel_samples",
        action="store",
        dest="nof_channel_samples",
        type="int",
        default=1024,
        help="Number of channelised spectra per buffer [default: 1024]",
    )
    parser.add_option(
        "",
        "--correlator_samples",
        action="store",
        dest="nof_correlator_samples",
        type="int",
        default=1835008,
        help="Number of channel samples for correlation per buffer [default: 1835008]",
    )
    parser.add_option(
        "",
        "--beam_samples",
        action="store",
        dest="nof_beam_samples",
        type="int",
        default=42,
        help="Number of beam samples per buffer (requires different firmware to "
        "change [default: 42]",
    )
    parser.add_option(
        "",
        "--station_samples",
        action="store",
        dest="nof_station_samples",
        type="int",
        default=262144,
        help="Number of station beam samples per buffer [default: 262144]",
    )
    parser.add_option(
        "",
        "--correlator-channels",
        action="store",
        dest="nof_correlator_channels",
        type="int",
        default=1,
        help="Number of channels to channelise into before correlation. Only "
        "used in correlator more [default: 1]",
    )
    parser.add_option(
        "",
        "--sampling_time",
        action="store",
        dest="sampling_time",
        type="float",
        default=1.1325,
        help="Sampling time in s (required for -I and -D) [default: 1.1325s]",
    )
    parser.add_option(
        "",
        "--sampling_rate",
        action="store",
        dest="sampling_rate",
        type="float",
        default=(800e6 / 2.0) * (32.0 / 27.0) / 512.0,
        help="FPGA sampling rate [default: {:,.2e}]".format(
            (800e6 / 2.0) * (32.0 / 27.0) / 512.0
        ),
    )
    parser.add_option(
        "",
        "--oversampling_factor",
        action="store",
        dest="oversampling_factor",
        type="float",
        default=32.0 / 27.0,
        help="Oversampling factor [default: 32/27]",
    )
    parser.add_option(
        "",
        "--continuous_period",
        action="store",
        dest="continuous_period",
        type="int",
        default=0,
        help="Number of elapsed seconds between successive dumps of continuous "
        "channel data [default: 0 (dump everything)",
    )
    parser.add_option(
        "",
        "--integrated_channel_bitwidth",
        action="store",
        dest="integrated_channel_bitwidth",
        type=int,
        default=16,
        help="Bit width of integrated channel data",
    )
    parser.add_option(
        "",
        "--continuous_channel_bitwidth",
        action="store",
        dest="continuous_channel_bitwidth",
        type=int,
        default=16,
        help="Bit width of continuous channel data",
    )
    parser.add_option(
        "",
        "--append_integrated",
        action="store_false",
        dest="append_integrated",
        default=True,
        help="Append integrated data in the same file (default: True",
    )
    parser.add_option(
        "",
        "--persist_all_buffers",
        action="store_true",
        dest="persist_all_buffers",
        default=False,
        help="Do not ignore the first 3 received buffers for continuous channel data. (default: False",
    )
    parser.add_option(
        "--raw_station_beam_start_channel",
        action="store",
        dest="station_beam_start_channel",
        type=int,
        default=0,
        help="Start channel ID for raw station beam [default: 0]",
    )
    parser.add_option(
        "--raw_station_beam_source",
        dest="station_beam_source",
        action="store",
        default="",
        help='Station beam observed source [default = ""]',
    )

    # Receiver options
    parser.add_option(
        "-P",
        "--receiver_ports",
        action="store",
        dest="receiver_ports",
        default="4660",
        help="Comma seperated UDP ports to listen on [default: 4660,4661]",
    )
    parser.add_option(
        "-i",
        "--receiver_interface",
        action="store",
        dest="receiver_interface",
        default="eth0",
        help="Receiver interface [default: eth0]",
    )
    parser.add_option(
        "",
        "--receiver-ip",
        action="store",
        dest="receiver_ip",
        default="",
        help="IP to bind to in case of multiples virtual interfaces [default: automatic]",
    )
    parser.add_option(
        "",
        "--beam_channels",
        action="store",
        dest="nof_beam_channels",
        type="int",
        default=384,
        help="Number of channels in beam data [default: 384]",
    )
    parser.add_option(
        "",
        "--receiver_frame_size",
        action="store",
        dest="receiver_frame_size",
        type="int",
        default=9000,
        help="Receiver frame size [default: 9000]",
    )
    parser.add_option(
        "",
        "--receiver_frames_per_block",
        action="store",
        dest="receiver_frames_per_block",
        type="int",
        default=32,
        help="Receiver frames per block [default: 32]",
    )
    parser.add_option(
        "",
        "--receiver_nof_blocks",
        action="store",
        dest="receiver_nof_blocks",
        type="int",
        default=256,
        help="Receiver number of blocks [default: 256]",
    )
    parser.add_option(
        "",
        "--receiver_nof_threads",
        action="store",
        dest="receiver_nof_threads",
        type="int",
        default=1,
        help="Receiver number of threads [default: 1]",
    )

    # Operation modes
    parser.add_option(
        "-R",
        "--read_raw_data",
        action="store_true",
        dest="read_raw_data",
        default=False,
        help="Read raw data [default: False]",
    )
    parser.add_option(
        "-B",
        "--read_beam_data",
        action="store_true",
        dest="read_beam_data",
        default=False,
        help="Read beam data [default: False]",
    )
    parser.add_option(
        "-I",
        "--read_integrated_beam_data",
        action="store_true",
        dest="integrated_beam",
        default=False,
        help="Read integrated beam data [default: False]",
    )
    parser.add_option(
        "-S",
        "--read_station_beam_data",
        action="store_true",
        dest="station_beam",
        default=False,
        help="Read station beam data [default: False]",
    )
    parser.add_option(
        "--read_raw_station_beam_data",
        action="store_true",
        dest="raw_station_beam",
        default=False,
        help="Read raw station beam data, uses acquire_station_beam. This mode cannot"
        "be used with any other mode [default: False]",
    )
    parser.add_option(
        "-C",
        "--read_channel_data",
        action="store_true",
        dest="read_channel_data",
        default=False,
        help="Read channelised data [default: False]",
    )
    parser.add_option(
        "-X",
        "--read_continuous_channel_data",
        action="store_true",
        dest="continuous_channel",
        default=False,
        help="Read continuous channel data [default: False]",
    )
    parser.add_option(
        "-D",
        "--read_integrated_channel_data",
        action="store_true",
        dest="integrated_channel",
        default=False,
        help="Read integrated channel data[default: False]",
    )
    parser.add_option(
        "-K",
        "--correlator",
        action="store_true",
        dest="correlator",
        default=False,
        help="Perform correlator [default: False]",
    )
    parser.add_option(
        "-A",
        "--antenna_buffer",
        action="store_true",
        dest="antenna_buffer",
        default=False,
        help="Read antenna buffer data [default:False",
    )

    # Persister options
    parser.add_option(
        "-d",
        "--data-directory",
        action="store",
        dest="directory",
        default=".",
        help="Parent directory where data will be stored [default: current directory]",
    )
    parser.add_option(
        "--disable-writing-to-disk",
        action="store_false",
        dest="write_to_disk",
        default=True,
        help="Write files to disk [default: Enabled]",
    )
    parser.add_option(
        "-m",
        "--max-filesize",
        "--max-filesize_gb",
        action="store",
        dest="max_filesize",
        default=None,
        type="float",
        help="Maximum file size in GB, set 0 to save each data set to a separate "
        "hdf5 file [default: 4 GB]",
    )
    parser.add_option(
        "--store_as_dada",
        action="store_true",
        dest="station_beam_dada",
        default=False,
        help="Save raw station beam data as dada files [default: False]",
    )
    parser.add_option(
        "--individual_station_channels",
        action="store_true",
        dest="station_beam_individual_channels",
        default=False,
        help="Store raw station beam channels individually [default: False]",
    )
    parser.add_option(
        "--disable-logging",
        action="store_false",
        dest="logging",
        default=True,
        help="Disable logging [default: Enabled]",
    )

    # Observation options
    parser.add_option(
        "--daq_library",
        action="store",
        dest="daq_library",
        default=None,
        help="Directly specify the AAVS DAQ library to use",
    )
    parser.add_option(
        "--description",
        action="store",
        dest="description",
        default="",
        help="Observation description, stored in file metadata (default: " ")",
    )
    parser.add_option(
        "--station-config",
        action="store",
        dest="station_config",
        default=None,
        help="Station configuration file, to extract additional metadata (default: None)",
    )
    parser.add_option(
        "--station_id",
        action="store",
        dest="station_id",
        default=0,
        help="Station ID. (default: 0)",
    )
    parser.add_option(
        "--acquisition_duration",
        "--runtime",
        "--duration",
        "--dt",
        action="store",
        dest="acquisition_duration",
        default=-1,
        help="Duration of data acquisition in seconds [default: %default]",
        type="int",
    )
    parser.add_option(
        "--acquisition_start_time",
        "--start_time",
        "--st",
        action="store",
        dest="acquisition_start_time",
        default=-1,
        help="Specify acquisition start time, only for continuous channelised data [default: %default]",
        type="int",
    )

    (config, args) = parser.parse_args(argv[1:])

    # Set current thread name
    threading.current_thread().name = "DAQ"

    if config.max_filesize is not None:
        aavs_file.AAVSFileManager.FILE_SIZE_GIGABYTES = config.max_filesize

    # Generate DAQ config
    daq_config = {}
    for key in config.__dict__.keys():
        modes = [
            "read_raw_data",
            "read_beam_data",
            "integrated_beam",
            "station_beam",
            "read_channel_data",
            "continuous_channel",
            "integrated_channel",
            "correlator",
            "antenna_buffer",
            "raw_station_beam",
        ]
        if key not in modes:
            daq_config[key] = getattr(config, key)

    # Create DAQ instance
    daq_instance = DaqReceiver()

    # Populate configuration
    daq_instance.populate_configuration(daq_config)

    # Check if any mode was chosen
    if not any(
        [
            config.read_beam_data,
            config.read_channel_data,
            config.read_raw_data,
            config.correlator,
            config.antenna_buffer,
            config.continuous_channel,
            config.integrated_beam,
            config.integrated_channel,
            config.raw_station_beam,
        ]
    ):
        logging.error("No DAQ mode was set. Exiting")
        exit(0)

    # If reading raw station beam, no other modes can be selected
    if config.raw_station_beam and any(
        [
            config.read_beam_data,
            config.read_channel_data,
            config.read_raw_data,
            config.correlator,
            config.continuous_channel,
            config.integrated_beam,
            config.integrated_channel,
            config.station_beam,
            config.antenna_buffer,
        ]
    ):
        logging.error("Raw station beam mode has to be used in isolation")
        exit(0)

    # Initialise library
    if config.raw_station_beam:
        daq_instance.initialise_station_beam()
    else:
        daq_instance.initialise_daq(config.daq_library)

    # Generate list of modes to start
    modes_to_start = []
    if config.read_raw_data:
        modes_to_start.append(DaqModes.RAW_DATA)

    if config.integrated_channel:
        modes_to_start.append(DaqModes.INTEGRATED_CHANNEL_DATA)

    if config.continuous_channel:
        modes_to_start.append(DaqModes.CONTINUOUS_CHANNEL_DATA)

    if config.read_channel_data:
        modes_to_start.append(DaqModes.CHANNEL_DATA)

    if config.read_beam_data:
        modes_to_start.append(DaqModes.BEAM_DATA)

    if config.integrated_beam:
        modes_to_start.append(DaqModes.INTEGRATED_BEAM_DATA)

    if config.station_beam:
        modes_to_start.append(DaqModes.STATION_BEAM_DATA)

    if config.correlator:
        modes_to_start.append(DaqModes.CORRELATOR_DATA)

    if config.antenna_buffer:
        modes_to_start.append(DaqModes.ANTENNA_BUFFER)

    if config.raw_station_beam:
        modes_to_start.append(DaqModes.RAW_STATION_BEAM)

    # Start acquiring
    daq_instance.start_daq(modes_to_start)

    logging.info("Ready to receive data. Enter 'q' to quit")

    # Signal handler for handling Ctrl-C
    def _signal_handler(_, __):
        logging.info("Ctrl-C detected. Please press 'q' then Enter to quit")

    # Setup signal handler
    signal.signal(signal.SIGINT, _signal_handler)

    if config.acquisition_duration > 0:
        logging.info(
            "Collecting data for {} seconds requested".format(
                config.acquisition_duration
            )
        )
        time.sleep(config.acquisition_duration)
    else:
        # If acquisition time interval is not explicitly specified will wait for "quit" command from the command line
        # wait until "q" is input
        while input("").strip().upper() != "Q":
            pass

    # Stop all running consumers and DAQ
    daq_instance.stop_daq()<|MERGE_RESOLUTION|>--- conflicted
+++ resolved
@@ -136,7 +136,6 @@
             ("nof_packets", ctypes.c_uint),
         ]
 
-<<<<<<< HEAD
     class TensorCorrelatorMetadata(ctypes.Structure):
         _fields_ = [
             ("channel_id", ctypes.c_uint),
@@ -146,7 +145,8 @@
             ("d2h_time", ctypes.c_double),
             ("nof_samples", ctypes.c_uint),
             ("nof_packets", ctypes.c_uint),
-=======
+        ]
+
     class StationMetadata(ctypes.Structure):
         _fields_ = [
              ("nof_packets", ctypes.c_uint32),
@@ -160,7 +160,6 @@
              ("substation_id", ctypes.c_uint8 * 1024),
              ("subarray_id", ctypes.c_uint8 * 1024),
              ("station_id", ctypes.c_uint16),
->>>>>>> 170111c3
         ]
 
     class RawStationMetadata(ctypes.Structure):
@@ -301,18 +300,13 @@
             DaqModes.CORRELATOR_DATA: self.DYNAMIC_DATA_CALLBACK(
                 self._correlator_callback
             ),
-<<<<<<< HEAD
-            DaqModes.ANTENNA_BUFFER: self.DATA_CALLBACK(self._antenna_buffer_callback),
+            DaqModes.ANTENNA_BUFFER: self.DYNAMIC_DATA_CALLBACK(self._antenna_buffer_callback),
             DaqModes.RAW_STATION_BEAM: self.DIAGNOSTIC_CALLBACK(
                 self._raw_station_callback
             ),
             DaqModes.TC_CORRELATOR_DATA: self.DYNAMIC_DATA_CALLBACK(
                 self._tc_correlator_callback
             ),
-=======
-            DaqModes.ANTENNA_BUFFER: self.DYNAMIC_DATA_CALLBACK(self._antenna_buffer_callback),
-            DaqModes.RAW_STATION_BEAM: self.DIAGNOSTIC_CALLBACK(self._raw_station_callback),
->>>>>>> 170111c3
         }
 
         # List of external callback
