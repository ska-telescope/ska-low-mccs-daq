import ctypes
import fcntl
import json
import signal
import socket
import struct
import threading
from ctypes.util import find_library
from enum import IntEnum
<<<<<<< HEAD
from functools import partial
=======
from git import Repo
>>>>>>> f8104bd1
from typing import Any, Callable, Dict, List, Optional, Type, Union

import numpy as np
import yaml

from .persisters import *
from .persisters import aavs_file, complex_8t, complex_16t

print = partial(print, flush=True)


# Define consumer type Enums
class DaqModes(IntEnum):
    """Board State enumeration"""

    RAW_DATA = 0
    CHANNEL_DATA = 1
    BEAM_DATA = 2
    CONTINUOUS_CHANNEL_DATA = 3
    INTEGRATED_BEAM_DATA = 4
    INTEGRATED_CHANNEL_DATA = 5
    STATION_BEAM_DATA = 6
    CORRELATOR_DATA = 7
    ANTENNA_BUFFER = 8
    RAW_STATION_BEAM = 10


class DaqReceiver:
    """Class implementing interface to low-level data acquisition system"""

    # -------------------------- C++ struct and enum definitions ------------------------
    class Complex8t(ctypes.Structure):
        """Complex 8 structure definition"""

        _fields_ = [("x", ctypes.c_int8), ("y", ctypes.c_int8)]

    class Complex16t(ctypes.Structure):
        """Complex 16 structure definition"""

        _fields_ = [("x", ctypes.c_int16), ("y", ctypes.c_int16)]

    class Complex32t(ctypes.Structure):
        """Complex 32 structure definition"""

        _fields_ = [("x", ctypes.c_int32), ("y", ctypes.c_int32)]

    class DataType(Enum):
        """DataType enumeration"""

        RawData = 1
        ChannelisedData = 2
        BeamData = 3

    class Result(Enum):
        """Result enumeration"""

        Success = 0
        Failure = -1
        ReceiverUninitialised = -2
        ConsumerAlreadyInitialised = -3

    class LogLevel(Enum):
        """Log level"""

        Fatal = 1
        Error = 2
        Warning = 3
        Info = 4
        Debug = 5

    # --------------------------------------------------------------------------------------

    # Define consumer data callback wrapper
    DATA_CALLBACK = ctypes.CFUNCTYPE(
        None,
        ctypes.POINTER(ctypes.c_void_p),
        ctypes.c_double,
        ctypes.c_uint32,
        ctypes.c_uint32,
    )

    # Define logging callback wrapper
    LOGGER_CALLBACK = ctypes.CFUNCTYPE(None, ctypes.c_int, ctypes.c_char_p)

    def __init__(self):
        """Class constructor"""

        # Configuration directory containing defaults for all possible parameter
        # These parameters can be overridden
        self._config = {
            "nof_antennas": 16,
            "nof_channels": 512,
            "nof_beams": 1,
            "nof_polarisations": 2,
            "nof_tiles": 1,
            "nof_raw_samples": 32768,
            "raw_rms_threshold": -1,
            "nof_channel_samples": 1024,
            "nof_correlator_samples": 1835008,
            "nof_correlator_channels": 1,
            "continuous_period": 0,
            "nof_beam_samples": 42,
            "nof_beam_channels": 384,
            "nof_station_samples": 262144,
            "integrated_channel_bitwidth": 16,
            "continuous_channel_bitwidth": 16,
            "persist_all_buffers": True,
            "append_integrated": True,
            "sampling_time": 1.1325,
            "sampling_rate": (800e6 / 2.0) * (32.0 / 27.0) / 512.0,
            "oversampling_factor": 32.0 / 27.0,
            "receiver_ports": "4660",
            "receiver_interface": "eth0",
            "receiver_ip": "",
            "receiver_frame_size": 8500,
            "receiver_frames_per_block": 32,
            "receiver_nof_blocks": 256,
            "receiver_nof_threads": 1,
            "directory": ".",
            "logging": True,
            "write_to_disk": True,
            "station_config": None,
            "station_id": 0,
            "max_filesize": None,
            "acquisition_duration": -1,
            "acquisition_start_time": -1,
            "station_beam_source": "",
            "station_beam_start_channel": 0,
            "station_beam_dada": False,
            "station_beam_individual_channels": False,
            "description": "",
            "daq_library": None,
            "observation_metadata": {},  # This is populated automatically
        }

        # Default AAVS DAQ C++ shared library path
        daq_install_path = os.environ.get("DAQ_INSTALL", "/opt/aavs")
        self._daq_library_path = f"{daq_install_path}/lib/libaavsdaq.so".encode("ASCII")

        # Pointer to shared library objects
        self._daq_library = None
        self._station_beam_library = None

        # List of data callbacks
        self._callbacks = {
            DaqModes.RAW_DATA: self.DATA_CALLBACK(self._raw_data_callback),
            DaqModes.CHANNEL_DATA: self.DATA_CALLBACK(
                self._channel_burst_data_callback
            ),
            DaqModes.BEAM_DATA: self.DATA_CALLBACK(self._beam_burst_data_callback),
            DaqModes.CONTINUOUS_CHANNEL_DATA: self.DATA_CALLBACK(
                self._channel_continuous_data_callback
            ),
            DaqModes.INTEGRATED_BEAM_DATA: self.DATA_CALLBACK(
                self._beam_integrated_data_callback
            ),
            DaqModes.INTEGRATED_CHANNEL_DATA: self.DATA_CALLBACK(
                self._channel_integrated_data_callback
            ),
            DaqModes.STATION_BEAM_DATA: self.DATA_CALLBACK(self._station_callback),
            DaqModes.CORRELATOR_DATA: self.DATA_CALLBACK(self._correlator_callback),
            DaqModes.ANTENNA_BUFFER: self.DATA_CALLBACK(self._antenna_buffer_callback),
        }

        # List of external callback
        self._external_callbacks = {k: None for k in DaqModes}

        # List of data persisters
        self._persisters = {}

        # Timestamp placeholders for append mode (otherwise we'd end up creating
        # a different file per callback
        self._timestamps = {}

        # Sampling time for the different modes
        self._sampling_time = {k: 0 for k in DaqModes}

        # Pointer to logging function forwarded by low-level DAQ
        self._daq_logging_function = self.LOGGER_CALLBACK(self._logging_callback)

        # Keep track of which data consumers are running
        self._running_consumers = {}

        # Placeholder for continuous and station data to skip first few buffers
        self._buffer_counter = {}

    # --------------------------------------- CONSUMERS --------------------------------------

    def _raw_data_callback(
        self, data: ctypes.POINTER, timestamp: float, tile: int, _: int
    ) -> None:
        """Raw data callback
        :param data: Received data
        :param tile: The tile from which the data was acquired
        :param timestamp: Timestamp of first data point in data
        """

        # If writing to disk is not enabled, return immediately
        if not self._config["write_to_disk"]:
            return

        # Extract data sent by DAQ
        nof_values = (
            self._config["nof_antennas"]
            * self._config["nof_polarisations"]
            * self._config["nof_raw_samples"]
        )
        values = self._get_numpy_from_ctypes(data, np.int8, nof_values)

        # If we have threshold enabled, then calculate RMS and only save if the threshold is not exceeded
        if self._config["raw_rms_threshold"] > -1:
            # Note data is in antennas/samples/pols
            to_check = np.reshape(
                values.copy(),
                (
                    self._config["nof_antennas"],
                    self._config["nof_raw_samples"],
                    self._config["nof_polarisations"],
                ),
            )
            to_check = to_check.astype(int)
            rms = np.sqrt(np.mean(to_check**2, axis=1)).flatten()
            if not any(rms > self._config["raw_rms_threshold"]):
                logging.info("RMS checking enabled, threshold not exceeded, not saving")
                return

        # Persist extracted data to file
        filename = self._persisters[DaqModes.RAW_DATA].ingest_data(
            data_ptr=values, timestamp=timestamp, tile_id=tile
        )

        # Call external callback if defined
        if self._external_callbacks[DaqModes.RAW_DATA] is not None:
            self._external_callbacks[DaqModes.RAW_DATA]("burst_raw", filename, tile)

        if self._config["logging"]:
            logging.info("Received raw data for tile {}".format(tile))

    def _channel_data_callback(
        self,
        data: ctypes.POINTER,
        timestamp: float,
        tile: int,
        channel_id: int,
        mode: str = "burst",
    ) -> None:
        """Channel data callback
        :param data: Received data
        :param timestamp: Timestamp of first data point in data
        :param tile: Tile number
        :param channel_id: Channel identifier
        :param mode: Channel transmission mode
        """

        # If writing to disk is not enabled, return immediately
        if not self._config["write_to_disk"]:
            return

        # Ignore first two buffers for continuous channel mode
        if mode == "continuous" and not self._config["persist_all_buffers"]:
            if tile not in list(self._buffer_counter.keys()):
                self._buffer_counter[tile] = 1
                if tile == 0:
                    logging.info("Ignoring first buffer of continuous channel data")
                return
            elif self._buffer_counter[tile] < 2:
                if tile == 0:
                    logging.info(
                        "Ignoring additional buffer of continuous channel data"
                    )
                self._buffer_counter[tile] += 1
                return

        # Extract data sent by DAQ
        if mode == "continuous":
            dtype = (
                complex_8t
                if self._config["continuous_channel_bitwidth"] == 16
                else complex_16t
            )
            values = self._get_numpy_from_ctypes(
                data,
                dtype,
                self._config["nof_antennas"]
                * self._config["nof_polarisations"]
                * self._config["nof_channel_samples"],
            )
        elif mode == "integrated":
            dtype = (
                np.uint16
                if self._config["integrated_channel_bitwidth"] == 16
                else np.uint32
            )
            values = self._get_numpy_from_ctypes(
                data,
                dtype,
                self._config["nof_antennas"]
                * self._config["nof_polarisations"]
                * self._config["nof_channels"],
            )
        else:
            values = self._get_numpy_from_ctypes(
                data,
                complex_8t,
                self._config["nof_antennas"]
                * self._config["nof_polarisations"]
                * self._config["nof_channel_samples"]
                * self._config["nof_channels"],
            )

        # Persist extracted data to file
        if mode == "continuous":
            if DaqModes.CONTINUOUS_CHANNEL_DATA not in list(self._timestamps.keys()):
                self._timestamps[DaqModes.CONTINUOUS_CHANNEL_DATA] = timestamp

            persister = self._persisters[DaqModes.CONTINUOUS_CHANNEL_DATA]

            if self._config["continuous_period"] == 0:
                filename = persister.ingest_data(
                    append=True,
                    data_ptr=values,
                    timestamp=self._timestamps[DaqModes.CONTINUOUS_CHANNEL_DATA],
                    sampling_time=self._sampling_time[DaqModes.CONTINUOUS_CHANNEL_DATA],
                    buffer_timestamp=timestamp,
                    channel_id=channel_id,
                    tile_id=tile,
                )
            else:
                filename = persister.ingest_data(
                    append=False,
                    data_ptr=values,
                    timestamp=timestamp,
                    sampling_time=self._sampling_time[DaqModes.CONTINUOUS_CHANNEL_DATA],
                    channel_id=channel_id,
                    buffer_timestamp=timestamp,
                    tile_id=tile,
                )

            # Call external callback if defined
            if self._external_callbacks[DaqModes.CONTINUOUS_CHANNEL_DATA] is not None:
                self._external_callbacks[DaqModes.CONTINUOUS_CHANNEL_DATA](
                    "cont_channel", filename, tile
                )

            if self._config["logging"]:
                logging.info(
                    "Received continuous channel data for tile {} - channel {}".format(
                        tile, channel_id
                    )
                )

        elif mode == "integrated":
            if DaqModes.INTEGRATED_CHANNEL_DATA not in list(self._timestamps.keys()):
                self._timestamps[DaqModes.INTEGRATED_CHANNEL_DATA] = timestamp

            persister = self._persisters[DaqModes.INTEGRATED_CHANNEL_DATA]

            if self._config["append_integrated"]:
                filename = persister.ingest_data(
                    append=True,
                    data_ptr=values,
                    timestamp=self._timestamps[DaqModes.INTEGRATED_CHANNEL_DATA],
                    buffer_timestamp=timestamp,
                    tile_id=tile,
                )
            else:
                filename = persister.ingest_data(
                    append=False,
                    data_ptr=values,
                    timestamp=timestamp,
                    sampling_time=self._sampling_time[DaqModes.INTEGRATED_CHANNEL_DATA],
                    buffer_timestamp=timestamp,
                    tile_id=tile,
                )

            # Call external callback if defined
            if self._external_callbacks[DaqModes.INTEGRATED_CHANNEL_DATA] is not None:
                self._external_callbacks[DaqModes.INTEGRATED_CHANNEL_DATA](
                    "integrated_channel", filename, tile
                )

            if self._config["logging"]:
                logging.info(
                    "Received integrated channel data for tile {}".format(tile)
                )

        else:
            persister = self._persisters[DaqModes.CHANNEL_DATA]
            filename = persister.ingest_data(
                data_ptr=values,
                timestamp=timestamp,
                sampling_time=self._sampling_time[DaqModes.CHANNEL_DATA],
                tile_id=tile,
            )

            # Call external callback if defined
            if self._external_callbacks[DaqModes.CHANNEL_DATA] is not None:
                self._external_callbacks[DaqModes.CHANNEL_DATA](
                    "burst_channel", filename, tile
                )

            if self._config["logging"]:
                logging.info("Received burst channel data for tile {}".format(tile))

    def _channel_burst_data_callback(
        self, data: ctypes.POINTER, timestamp: float, tile: int, _: int
    ) -> None:
        """Channel callback wrapper for burst data mode
        :param data: Received data
        :param timestamp: Timestamp of first data point in data
        :param tile: The tile from which the data was acquired
        """
        self._channel_data_callback(data, timestamp, tile, _)

    def _channel_continuous_data_callback(
        self, data: ctypes.POINTER, timestamp: float, tile: int, channel_id: int
    ) -> None:
        """Channel callback wrapper for continuous data mode
        :param data: Received data
        :param timestamp: Timestamp of first data point in data
        :param tile: The tile from which the data was acquired
        :param channel_id: Channel identifier
        """
        self._channel_data_callback(data, timestamp, tile, channel_id, "continuous")

    def _channel_integrated_data_callback(
        self, data: ctypes.POINTER, timestamp: float, tile: int, _: int
    ) -> None:
        """Channel callback wrapper for integrated data mode
        :param data: Received data
        :param timestamp: Timestamp of first data point in data
        :param tile: The tile from which the data was acquired
        """
        self._channel_data_callback(data, timestamp, tile, _, "integrated")

    def _beam_burst_data_callback(
        self, data: ctypes.POINTER, timestamp: float, tile: int, _: int
    ) -> None:
        """Beam callback wrapper for burst data mode
        :param data: Received data
        :param timestamp: Timestamp of first data point in data
        :param tile: The tile from which the data was acquired
        """

        # If writing to disk is not enabled, return immediately
        if not self._config["write_to_disk"]:
            return

        # Extract data sent by DAQ
        values = self._get_numpy_from_ctypes(
            data,
            complex_16t,
            self._config["nof_beams"]
            * self._config["nof_polarisations"]
            * self._config["nof_beam_samples"]
            * self._config["nof_beam_channels"],
        )

        # Persist extracted data to file
        persister = self._persisters[DaqModes.BEAM_DATA]
        filename = persister.ingest_data(
            data_ptr=values,
            timestamp=timestamp,
            sampling_time=self._sampling_time[DaqModes.BEAM_DATA],
            tile_id=tile,
        )

        # Call external callback if defined
        if self._external_callbacks[DaqModes.BEAM_DATA] is not None:
            self._external_callbacks[DaqModes.BEAM_DATA]("burst_beam", filename, tile)

        if self._config["logging"]:
            logging.info("Received beam data for tile {}".format(tile))

    def _beam_integrated_data_callback(
        self, data: ctypes.POINTER, timestamp: float, tile: int, _: int
    ) -> None:
        """Beam callback wrapper for integrated data mode
        :param data: Received data
        :param tile: The tile from which the data was acquired
        :param timestamp: Timestamp of first data point in data
        """

        # If writing to disk is not enabled, return immediately
        if not self._config["write_to_disk"]:
            return

        # Extract data sent by DAQ
        values = self._get_numpy_from_ctypes(
            data,
            np.uint32,
            self._config["nof_beams"] * self._config["nof_polarisations"] * 384,
        )

        # Re-arrange data
        values = np.reshape(
            values, (self._config["nof_beams"], self._config["nof_polarisations"], 384)
        )
        values = values.flatten()

        if DaqModes.INTEGRATED_BEAM_DATA not in list(self._timestamps.keys()):
            self._timestamps[DaqModes.INTEGRATED_BEAM_DATA] = timestamp

        # Persist extracted data to file
        persister = self._persisters[DaqModes.INTEGRATED_BEAM_DATA]
        filename = persister.ingest_data(
            append=self._config["append_integrated"],
            data_ptr=values,
            timestamp=self._timestamps[DaqModes.INTEGRATED_BEAM_DATA],
            sampling_time=self._sampling_time[DaqModes.INTEGRATED_BEAM_DATA],
            buffer_timestamp=timestamp,
            tile_id=tile,
        )

        if self._config["logging"]:
            logging.info("Received integrated beam data for tile {}".format(tile))

        # Call external callback if defined
        if self._external_callbacks[DaqModes.INTEGRATED_BEAM_DATA] is not None:
            self._external_callbacks[DaqModes.INTEGRATED_BEAM_DATA](
                "integrated_beam", filename, tile
            )

    def _correlator_callback(
        self, data: ctypes.POINTER, timestamp: float, channel_id: int, _: int
    ) -> None:
        """Correlated data callback
        :param data: Received data
        :param timestamp: Timestamp of first sample in data
        :param channel_id: Channel identifier"""

        if not self._config["write_to_disk"]:
            return

        # Extract data sent by DAQ
        nof_antennas = self._config["nof_tiles"] * self._config["nof_antennas"]
        nof_baselines = int((nof_antennas + 1) * 0.5 * nof_antennas)
        nof_stokes = (
            self._config["nof_polarisations"] * self._config["nof_polarisations"]
        )
        nof_channels = 1

        values = self._get_numpy_from_ctypes(
            data, np.complex64, nof_channels * nof_baselines * nof_stokes
        )

        # The correlator reorders the matrix in lower triangular form, this needs to be converted
        # to upper triangular form to be compatible with the rest of the system
        data = np.reshape(np.conj(values), (nof_baselines, nof_stokes))
        grid = np.zeros((nof_antennas, nof_antennas, nof_stokes), dtype=np.complex64)

        counter = 0
        for i in range(nof_antennas):
            for j in range(i + 1):
                grid[j, i, :] = data[counter, :]
                counter += 1

        values = np.zeros(nof_baselines * nof_stokes, dtype=np.complex64)

        counter = 0
        for i in range(nof_antennas):
            for j in range(i, nof_antennas):
                values[counter * nof_stokes : (counter + 1) * nof_stokes] = grid[
                    i, j, :
                ]
                counter += 1

        # Persist extracted data to file
        persister = self._persisters[DaqModes.CORRELATOR_DATA]
        if self._config["nof_correlator_channels"] == 1:

            if DaqModes.CORRELATOR_DATA not in list(self._timestamps.keys()):
                self._timestamps[DaqModes.CORRELATOR_DATA] = timestamp

            filename = persister.ingest_data(
                append=True,
                data_ptr=values,
                timestamp=self._timestamps[DaqModes.CORRELATOR_DATA],
                sampling_time=self._sampling_time[DaqModes.CORRELATOR_DATA],
                buffer_timestamp=timestamp,
                channel_id=channel_id,
            )
        else:
            filename = persister.ingest_data(
                append=False,
                data_ptr=values,
                timestamp=timestamp,
                sampling_time=self._sampling_time[DaqModes.CORRELATOR_DATA],
                channel_id=channel_id,
            )

        # Call external callback if defined
        if self._external_callbacks[DaqModes.CORRELATOR_DATA] is not None:
            self._external_callbacks[DaqModes.CORRELATOR_DATA]("correlator", filename)

        if self._config["logging"]:
            logging.info("Received correlated data for channel {}".format(channel))

    def _station_callback(
        self,
        data: ctypes.POINTER,
        timestamp: float,
        nof_packets: int,
        nof_saturations: int,
    ) -> None:
        """Correlated data callback
        :param data: Received data
        :param timestamp: Timestamp of first sample in data
        :param nof_packets: Number of packets received for this buffer
        :param nof_saturations: Number of saturated samples whilst acquiring buffer"""

        if not self._config["write_to_disk"]:
            return

        if "station" not in list(self._buffer_counter.keys()):
            self._buffer_counter["station"] = 1
            logging.info("Ignoring first integration for station")
            return
        elif self._buffer_counter["station"] < 2:
            logging.info("Ignoring second integration for station")
            self._buffer_counter["station"] += 1
            return

        # Extract data sent by DAQ
        values = self._get_numpy_from_ctypes(
            data,
            np.double,
            self._config["nof_beam_channels"] * self._config["nof_polarisations"],
        )

        # Persist extracted data to file
        if DaqModes.STATION_BEAM_DATA not in list(self._timestamps.keys()):
            self._timestamps[DaqModes.STATION_BEAM_DATA] = timestamp

        persister = self._persisters[DaqModes.STATION_BEAM_DATA]
        filename = persister.ingest_data(
            append=True,
            data_ptr=values,
            timestamp=self._timestamps[DaqModes.STATION_BEAM_DATA],
            sampling_time=self._sampling_time[DaqModes.STATION_BEAM_DATA],
            buffer_timestamp=timestamp,
            station_id=0,  # TODO: Get station ID from station config, if possible
            sample_packets=nof_packets,
        )

        # Call external callback
        if self._external_callbacks[DaqModes.STATION_BEAM_DATA] is not None:
            self._external_callbacks[DaqModes.STATION_BEAM_DATA](
                "station", filename, nof_packets * 256
            )

        if self._config["logging"]:
            logging.info(
                "Received station beam data (nof saturations: {}, nof_packets: {})".format(
                    nof_saturations, nof_packets
                )
            )

    def _antenna_buffer_callback(
        self, data: ctypes.POINTER, timestamp: float, tile: int, _: int
    ) -> None:
        """Antenna buffer data callback
        :param data: Received data
        :param tile: The tile from which the data was acquired
        :param timestamp: Timestamp of first data point in data
        """

        # If writing to disk is not enabled, return immediately
        if not self._config["write_to_disk"]:
            return

        # Extract data sent by DAQ
        nof_values = (
            self._config["nof_antennas"]
            * self._config["nof_polarisations"]
            * self._config["nof_raw_samples"]
        )
        values = self._get_numpy_from_ctypes(data, np.int8, nof_values)

        # Persist extracted data to file
        if DaqModes.ANTENNA_BUFFER not in list(self._timestamps.keys()):
            self._timestamps[DaqModes.ANTENNA_BUFFER] = timestamp

        # Persist extracted data to file
        filename = self._persisters[DaqModes.ANTENNA_BUFFER].ingest_data(
            append=True,
            data_ptr=values,
            timestamp=self._timestamps[DaqModes.ANTENNA_BUFFER],
            buffer_timestamp=timestamp,
            tile_id=tile,
            disable_per_sample_timestamp=True,
        )

        # Call external callback if defined
        if self._external_callbacks[DaqModes.ANTENNA_BUFFER] is not None:
            self._external_callbacks[DaqModes.ANTENNA_BUFFER](
                "antenna_buffer", filename, tile
            )

        if self._config["logging"]:
            logging.info("Received antenna buffer data for tile {}".format(tile))

    def _start_raw_data_consumer(self, callback: Optional[Callable] = None) -> None:
        """Start raw data consumer
        :param callback: Caller callback"""

        # Generate configuration for raw consumer
        params = {
            "nof_antennas": self._config["nof_antennas"],
            "samples_per_buffer": self._config["nof_raw_samples"],
            "nof_tiles": self._config["nof_tiles"],
            "nof_pols": self._config["nof_polarisations"],
            "max_packet_size": self._config["receiver_frame_size"],
        }

        # Start raw data consumer
        if (
            self._start_consumer("rawdata", params, self._callbacks[DaqModes.RAW_DATA])
            != self.Result.Success
        ):
            logging.info("Failed to start raw data consumer")
            raise Exception("Failed to start raw data consumer")
        self._running_consumers[DaqModes.RAW_DATA] = True

        # Create data persister
        raw_file = RawFormatFileManager(
            root_path=self._config["directory"],
            daq_mode=FileDAQModes.Burst,
            observation_metadata=self._config["observation_metadata"],
        )

        raw_file.set_metadata(
            n_antennas=self._config["nof_antennas"],
            n_pols=self._config["nof_polarisations"],
            n_samples=self._config["nof_raw_samples"],
            station_id=self._config["station_id"],
        )
        self._persisters[DaqModes.RAW_DATA] = raw_file

        # Set external callback
        self._external_callbacks[DaqModes.RAW_DATA] = callback

        logging.info("Started raw data consumer")

    def _start_channel_data_consumer(self, callback: Optional[Callable] = None) -> None:
        """Start channel data consumer
        :param callback: Caller callback
        """

        # Generate configuration for raw consumer
        params = {
            "nof_channels": self._config["nof_channels"],
            "nof_samples": self._config["nof_channel_samples"],
            "nof_antennas": self._config["nof_antennas"],
            "nof_tiles": self._config["nof_tiles"],
            "nof_pols": self._config["nof_polarisations"],
            "max_packet_size": self._config["receiver_frame_size"],
        }

        # Start channel data consumer
        if (
            self._start_consumer(
                "burstchannel", params, self._callbacks[DaqModes.CHANNEL_DATA]
            )
            != self.Result.Success
        ):
            raise Exception("Failed to start channel data consumer")
        self._running_consumers[DaqModes.CHANNEL_DATA] = True

        # Create data persister
        channel_file = ChannelFormatFileManager(
            root_path=self._config["directory"],
            daq_mode=FileDAQModes.Burst,
            observation_metadata=self._config["observation_metadata"],
        )

        channel_file.set_metadata(
            n_chans=self._config["nof_channels"],
            n_antennas=self._config["nof_antennas"],
            n_pols=self._config["nof_polarisations"],
            n_samples=self._config["nof_channel_samples"],
            station_id=self._config["station_id"],
        )

        self._persisters[DaqModes.CHANNEL_DATA] = channel_file

        # Set sampling time
        self._sampling_time[DaqModes.CHANNEL_DATA] = 1.0 / self._config["sampling_rate"]

        # Set external callback
        self._external_callbacks[DaqModes.CHANNEL_DATA] = callback

        if self._config["logging"]:
            logging.info("Started channel data consumer")

    def _start_continuous_channel_data_consumer(
        self, callback: Optional[Callable] = None
    ) -> None:
        """Start continuous channel data consumer
        :param callback: Caller callback
        """

        # Set sampling time
        self._sampling_time[DaqModes.CONTINUOUS_CHANNEL_DATA] = (
            1.0 / self._config["sampling_rate"]
        )

        # Generate configuration for raw consumer
        params = {
            "nof_channels": 1,
            "nof_samples": self._config["nof_channel_samples"],
            "nof_antennas": self._config["nof_antennas"],
            "nof_tiles": self._config["nof_tiles"],
            "nof_pols": self._config["nof_polarisations"],
            "bitwidth": self._config["continuous_channel_bitwidth"],
            "sampling_time": 1.0 / self._config["sampling_rate"],
            "nof_buffer_skips": int(
                self._config["continuous_period"]
                // (
                    self._sampling_time[DaqModes.CONTINUOUS_CHANNEL_DATA]
                    * self._config["nof_channel_samples"]
                )
            ),
            "start_time": self._config["acquisition_start_time"],
            "max_packet_size": self._config["receiver_frame_size"],
        }

        # Start channel data consumer
        if (
            self._start_consumer(
                "continuouschannel",
                params,
                self._callbacks[DaqModes.CONTINUOUS_CHANNEL_DATA],
            )
            != self.Result.Success
        ):
            raise Exception("Failed to start continuous channel data consumer")
        self._running_consumers[DaqModes.CONTINUOUS_CHANNEL_DATA] = True

        # Create data persister
        data_type = (
            "complex"
            if self._config["continuous_channel_bitwidth"] == 16
            else "complex16"
        )
        channel_file = ChannelFormatFileManager(
            root_path=self._config["directory"],
            data_type=data_type,
            daq_mode=FileDAQModes.Continuous,
            observation_metadata=self._config["observation_metadata"],
        )
        channel_file.set_metadata(
            n_chans=1,
            n_antennas=self._config["nof_antennas"],
            n_pols=self._config["nof_polarisations"],
            n_samples=self._config["nof_channel_samples"],
            station_id=self._config["station_id"],
        )
        self._persisters[DaqModes.CONTINUOUS_CHANNEL_DATA] = channel_file

        # Set external callback
        self._external_callbacks[DaqModes.CONTINUOUS_CHANNEL_DATA] = callback

        logging.info("Started continuous channel data consumer")

    def _start_integrated_channel_data_consumer(
        self, callback: Optional[Callable] = None
    ) -> None:
        """Start integrated channel data consumer
        :param callback: Caller callback
        """

        # Generate configuration for raw consumer
        params = {
            "nof_channels": self._config["nof_channels"],
            "nof_antennas": self._config["nof_antennas"],
            "nof_tiles": self._config["nof_tiles"],
            "nof_pols": self._config["nof_polarisations"],
            "bitwidth": self._config["integrated_channel_bitwidth"],
            "sampling_time": 1.0 / self._config["sampling_rate"],
            "max_packet_size": self._config["receiver_frame_size"],
        }

        # Start channel data consumer
        if (
            self._start_consumer(
                "integratedchannel",
                params,
                self._callbacks[DaqModes.INTEGRATED_CHANNEL_DATA],
            )
            != self.Result.Success
        ):
            raise Exception("Failed to start continuous channel data consumer")
        self._running_consumers[DaqModes.INTEGRATED_CHANNEL_DATA] = True

        # Create data persister
        data_type = (
            "uint16" if self._config["integrated_channel_bitwidth"] == 16 else "uint32"
        )
        channel_file = ChannelFormatFileManager(
            root_path=self._config["directory"],
            data_type=data_type,
            daq_mode=FileDAQModes.Integrated,
            observation_metadata=self._config["observation_metadata"],
        )
        channel_file.set_metadata(
            n_chans=self._config["nof_channels"],
            n_antennas=self._config["nof_antennas"],
            n_pols=self._config["nof_polarisations"],
            n_samples=1,
            station_id=self._config["station_id"],
        )
        self._persisters[DaqModes.INTEGRATED_CHANNEL_DATA] = channel_file

        # Set sampling time
        self._sampling_time[DaqModes.INTEGRATED_CHANNEL_DATA] = self._config[
            "sampling_time"
        ]

        # Set external callback
        self._external_callbacks[DaqModes.INTEGRATED_CHANNEL_DATA] = callback

        logging.info("Started integrated channel data consumer")

    def _start_beam_data_consumer(self, callback: Optional[Callable] = None) -> None:
        """Start beam data consumer
        :param callback: Caller callback
        """

        # Generate configuration for raw consumer
        params = {
            "nof_channels": self._config["nof_beam_channels"],
            "nof_samples": self._config["nof_beam_samples"],
            "nof_tiles": self._config["nof_tiles"],
            "nof_pols": self._config["nof_polarisations"],
            "max_packet_size": self._config["receiver_frame_size"],
        }

        if (
            self._start_consumer(
                "burstbeam", params, self._callbacks[DaqModes.BEAM_DATA]
            )
            != self.Result.Success
        ):
            raise Exception("Failed to start beam data consumer")

        self._running_consumers[DaqModes.BEAM_DATA] = True

        # Create data persister
        beam_file = BeamFormatFileManager(
            root_path=self._config["directory"],
            data_type="complex16",
            daq_mode=FileDAQModes.Burst,
            observation_metadata=self._config["observation_metadata"],
        )

        beam_file.set_metadata(
            n_chans=self._config["nof_beam_channels"],
            n_pols=self._config["nof_polarisations"],
            n_samples=self._config["nof_beam_samples"],
            station_id=self._config["station_id"],
        )
        self._persisters[DaqModes.BEAM_DATA] = beam_file

        # Set sampling time
        self._sampling_time[DaqModes.BEAM_DATA] = 1.0 / self._config["sampling_rate"]

        # Set external callback
        self._external_callbacks[DaqModes.BEAM_DATA] = callback

        logging.info("Started beam data consumer")

    def _start_integrated_beam_data_consumer(
        self, callback: Optional[Callable] = None
    ) -> None:
        """Start integrated beam data consumer
        :param callback: Caller callback
        """

        # Generate configuration for raw consumer
        params = {
            "nof_channels": 384,
            "nof_samples": 1,
            "nof_tiles": self._config["nof_tiles"],
            "nof_beams": self._config["nof_beams"],
            "nof_pols": self._config["nof_polarisations"],
            "max_packet_size": self._config["receiver_frame_size"],
        }

        if (
            self._start_consumer(
                "integratedbeam", params, self._callbacks[DaqModes.INTEGRATED_BEAM_DATA]
            )
            != self.Result.Success
        ):
            raise Exception("Failed to start beam data consumer")
        self._running_consumers[DaqModes.INTEGRATED_BEAM_DATA] = True

        # Create data persister
        self._persisters[DaqModes.INTEGRATED_BEAM_DATA] = []
        beam_file = BeamFormatFileManager(
            root_path=self._config["directory"],
            data_type="uint32",
            daq_mode=FileDAQModes.Integrated,
            observation_metadata=self._config["observation_metadata"],
        )

        beam_file.set_metadata(
            n_chans=384,
            n_pols=self._config["nof_polarisations"],
            n_samples=1,
            n_beams=self._config["nof_beams"],
            station_id=self._config["station_id"],
        )

        self._persisters[DaqModes.INTEGRATED_BEAM_DATA] = beam_file

        # Set sampling time
        self._sampling_time[DaqModes.INTEGRATED_BEAM_DATA] = self._config[
            "sampling_time"
        ]

        # Set external callback
        self._external_callbacks[DaqModes.INTEGRATED_BEAM_DATA] = callback

        logging.info("Started integrated beam data consumer")

    def _start_station_beam_data_consumer(
        self, callback: Optional[Callable] = None
    ) -> None:
        """Start station beam data consumer
        :param callback: Caller callback
        """

        # Generate configuration for raw consumer
        params = {
            "nof_channels": self._config["nof_beam_channels"],
            "nof_samples": self._config["nof_station_samples"],
            "max_packet_size": self._config["receiver_frame_size"],
        }

        if (
            self._start_consumer(
                "stationdata", params, self._callbacks[DaqModes.STATION_BEAM_DATA]
            )
            != self.Result.Success
        ):
            raise Exception("Failed to start station beam data consumer")
        self._running_consumers[DaqModes.STATION_BEAM_DATA] = True

        # Create data persister
        beam_file_mgr = StationBeamFormatFileManager(
            root_path=self._config["directory"],
            data_type="double",
            daq_mode=FileDAQModes.Integrated,
            observation_metadata=self._config["observation_metadata"],
        )

        beam_file_mgr.set_metadata(
            n_chans=self._config["nof_beam_channels"],
            n_pols=self._config["nof_polarisations"],
            n_samples=1,
            station_id=self._config["station_id"],
        )
        self._persisters[DaqModes.STATION_BEAM_DATA] = beam_file_mgr

        # Set sampling time
        self._sampling_time[DaqModes.STATION_BEAM_DATA] = (
            1.0 / self._config["sampling_rate"]
        ) * self._config["nof_station_samples"]

        # Set external callback
        self._external_callbacks[DaqModes.STATION_BEAM_DATA] = callback

        logging.info("Started station beam data consumer")

    def _start_correlator(self, callback: Optional[Callable] = None) -> None:
        """Start correlator
        :param callback: Caller callback
        """

        # Generate configuration for raw consumer
        params = {
            "nof_channels": self._config["nof_correlator_channels"],
            "nof_fine_channels": 1,
            "nof_samples": self._config["nof_correlator_samples"],
            "nof_antennas": self._config["nof_antennas"],
            "nof_tiles": self._config["nof_tiles"],
            "nof_pols": self._config["nof_polarisations"],
            "max_packet_size": self._config["receiver_frame_size"],
        }

        if (
            self._start_consumer(
                "correlator", params, self._callbacks[DaqModes.CORRELATOR_DATA]
            )
            != self.Result.Success
        ):
            raise Exception("Failed to start correlator")
        self._running_consumers[DaqModes.CORRELATOR_DATA] = True

        # Create data persister
        corr_file = CorrelationFormatFileManager(
            root_path=self._config["directory"],
            data_type="complex64",
            observation_metadata=self._config["observation_metadata"],
        )

        nof_baselines = int(
            (self._config["nof_tiles"] * self._config["nof_antennas"] + 1)
            * 0.5
            * self._config["nof_tiles"]
            * self._config["nof_antennas"]
        )

        corr_file.set_metadata(
            n_chans=1,
            n_pols=self._config["nof_polarisations"],
            n_samples=1,
            n_antennas=self._config["nof_tiles"] * self._config["nof_antennas"],
            n_stokes=self._config["nof_polarisations"]
            * self._config["nof_polarisations"],
            n_baselines=nof_baselines,
            station_id=self._config["station_id"],
        )
        self._persisters[DaqModes.CORRELATOR_DATA] = corr_file

        # Set sampling time
        self._sampling_time[DaqModes.CORRELATOR_DATA] = self._config[
            "nof_correlator_samples"
        ] / float(self._config["sampling_rate"])

        # Set external callback
        self._external_callbacks[DaqModes.CORRELATOR_DATA] = callback

        logging.info("Started correlator")

    def _start_antenna_buffer_data_consumer(
        self, callback: Optional[Callable] = None
    ) -> None:
        """Start raw data consumer
        :param callback: Caller callback"""

        # Generate configuration for raw consumer
        params = {
            "nof_antennas": self._config["nof_antennas"],
            "nof_samples": self._config["nof_raw_samples"],
            "nof_tiles": self._config["nof_tiles"],
            "max_packet_size": self._config["receiver_frame_size"],
        }

        # Start raw data consumer
        if (
            self._start_consumer(
                "antennabuffer", params, self._callbacks[DaqModes.ANTENNA_BUFFER]
            )
            != self.Result.Success
        ):
            logging.info("Failed to start antenna buffer consumer")
            raise Exception("Failed to start antenna buffer consumer")
        self._running_consumers[DaqModes.ANTENNA_BUFFER] = True

        # Create data persister
        raw_file = RawFormatFileManager(
            root_path=self._config["directory"],
            daq_mode=FileDAQModes.Burst,
            observation_metadata=self._config["observation_metadata"],
        )

        raw_file.set_metadata(
            n_antennas=self._config["nof_antennas"],
            n_pols=self._config["nof_polarisations"],
            n_samples=self._config["nof_raw_samples"],
            station_id=self._config["station_id"],
        )
        self._persisters[DaqModes.ANTENNA_BUFFER] = raw_file

        # Set external callback
        self._external_callbacks[DaqModes.ANTENNA_BUFFER] = callback

        logging.info("Started antenna buffer consumer")

    def _start_station_beam_acquisition(self):
        """Start station beam acquisition using acquire_station_beam interface"""

        duration = (
            self._config["acquisition_duration"]
            if self._config["acquisition_duration"] > 0
            else 60
        )
        max_filesize = (
            self._config["max_filesize"]
            if self._config["max_filesize"] is not None
            else 1
        )

        # Generate configuration for raw consumer
        params = {
            "base_directory": self._config["directory"],
            "max_file_size": max_filesize,
            "duration": duration,
            "nof_samples": self._config["nof_station_samples"],
            "start_channel": self._config["station_beam_start_channel"],
            "nof_channels": self._config["nof_channels"],
            "interface": self._config["receiver_interface"],
            "ip": self._config["receiver_ip"],
            "dada": self._config["station_beam_dada"],
            "individual": self._config["station_beam_individual_channels"],
            "source": self._config["station_beam_source"],
            "capture_time": self._config["acquisition_start_time"],
        }

        # Start capture
        if self._start_raw_station_acquisition(params) != self.Result.Success:
            logging.error("Failed to start raw station beam capture")
            raise Exception("Failed to start raw station beam capture")
        else:
            logging.info("Started raw station beam capture")

        self._running_consumers[DaqModes.RAW_STATION_BEAM] = True

    def _stop_raw_data_consumer(self) -> None:
        """Stop raw data consumer"""
        self._external_callbacks[DaqModes.RAW_DATA] = None
        if self._stop_consumer("rawdata") != self.Result.Success:
            raise Exception("Failed to stop raw data consumer")
        self._running_consumers[DaqModes.RAW_DATA] = False

        logging.info("Stopped raw data consumer")

    def _stop_channel_data_consumer(self) -> None:
        """Stop channel data consumer"""
        self._external_callbacks[DaqModes.CHANNEL_DATA] = None
        if self._stop_consumer("burstchannel") != self.Result.Success:
            raise Exception("Failed to stop channel data consumer")
        self._running_consumers[DaqModes.CHANNEL_DATA] = False

        logging.info("Stopped channel data consumer")

    def _stop_continuous_channel_data_consumer(self):
        """Stop continuous channel data consumer"""
        self._external_callbacks[DaqModes.CONTINUOUS_CHANNEL_DATA] = None
        if self._stop_consumer("continuouschannel") != self.Result.Success:
            raise Exception("Failed to stop continuous channel data consumer")
        self._running_consumers[DaqModes.CONTINUOUS_CHANNEL_DATA] = False

        logging.info("Stopped continuous channel data consumer")

    def _stop_integrated_channel_data_consumer(self) -> None:
        """Stop integrated channel data consumer"""
        self._external_callbacks[DaqModes.INTEGRATED_CHANNEL_DATA] = None
        if self._stop_consumer("integratedchannel") != self.Result.Success:
            raise Exception("Failed to stop integrated channel data consumer")
        self._running_consumers[DaqModes.INTEGRATED_CHANNEL_DATA] = False

        logging.info("Stopped integrated channel consumer")

    def _stop_beam_data_consumer(self) -> None:
        """Stop beam data consumer"""
        self._external_callbacks[DaqModes.BEAM_DATA] = None
        if self._stop_consumer("burstbeam") != self.Result.Success:
            raise Exception("Failed to stop beam data consumer")
        self._running_consumers[DaqModes.BEAM_DATA] = False

        logging.info("Stopped beam data consumer")

    def _stop_integrated_beam_data_consumer(self) -> None:
        """Stop integrated beam data consumer"""
        self._external_callbacks[DaqModes.INTEGRATED_BEAM_DATA] = None
        if self._stop_consumer("integratedbeam") != self.Result.Success:
            raise Exception("Failed to stop integrated beam data consumer")
        self._running_consumers[DaqModes.INTEGRATED_BEAM_DATA] = False

        logging.info("Stopped integrated beam data consumer")

    def _stop_station_beam_data_consumer(self) -> None:
        """Stop beam data consumer"""
        self._external_callbacks[DaqModes.STATION_BEAM_DATA] = None
        if self._stop_consumer("stationdata") != self.Result.Success:
            raise Exception("Failed to stop station beam data consumer")
        self._running_consumers[DaqModes.STATION_BEAM_DATA] = False

        logging.info("Stopped station beam data consumer")

    def _stop_correlator(self) -> None:
        """Stop correlator consumer"""
        self._external_callbacks[DaqModes.CORRELATOR_DATA] = None
        if self._stop_consumer("correlator") != self.Result.Success:
            raise Exception("Failed to stop correlator")
        self._running_consumers[DaqModes.CORRELATOR_DATA] = False

        logging.info("Stopped correlator")

    def _stop_antenna_buffer_consumer(self) -> None:
        """Stop antenna buffer consumer"""
        self._external_callbacks[DaqModes.ANTENNA_BUFFER] = None
        if self._stop_consumer("antennabuffer") != self.Result.Success:
            raise Exception("Failed to stop antenna buffer consumer")
        self._running_consumers[DaqModes.ANTENNA_BUFFER] = False

        logging.info("Stopped antenna buffer consumer")

    def _stop_station_beam_acquisition(self):
        """Stop acquisition of raw station beam"""
        if self._stop_raw_station_acquisition() != self.Result.Success:
            raise Exception("Failed to stop raw station beam acquisition")
        self._running_consumers[DaqModes.RAW_STATION_BEAM] = False

        logging.info("Stopped station beam capture")

    # ------------------------------------- INITIALISATION -----------------------------------

    def initialise_station_beam(self, filepath=None):
        """Initialise the libraries for acquiring the raw station beam"""

        # Initialise AAVS DAQ library
        logging.info("Initialising station beam libraries")

        # Initialise the DAQ library
        self._initialise_library(filepath)

        # Initialise the station beam library
        self._initialise_station_beam_library(filepath)

        # Set logging callback
        self._call_attach_logger(self._daq_logging_function)

    def initialise_daq(self, filepath=None) -> None:
        """Initialise DAQ library"""

        # Remove any locks
        logging.info("Removing locks on files in output directory")
        os.system("rm -fr %s/*.lock" % self._config["directory"])

        # Initialise AAVS DAQ library
        logging.info("Initialising library")

        # Initialise C++ library
        self._initialise_library(filepath)

        # Set logging callback
        self._call_attach_logger(self._daq_logging_function)

        # Start receiver
        if (
            self._call_start_receiver(
                self._config["receiver_interface"],
                self._config["receiver_ip"],
                self._config["receiver_frame_size"],
                self._config["receiver_frames_per_block"],
                self._config["receiver_nof_blocks"],
                self._config["receiver_nof_threads"],
            )
            != self.Result.Success.value
        ):
            logging.info("Failed to start receiver")
            raise Exception("Failed to start receiver")

        # Set receiver ports
        for port in self._config["receiver_ports"]:
            if self._call_add_receiver_port(port) != self.Result.Success.value:
                logging.info("Failed to set receiver port %d" % port)
                raise Exception("Failed to set receiver port %d" % port)

    def start_daq(
        self,
        daq_modes: Union[DaqModes, List[DaqModes]],
        callbacks: Optional[Union[Callable, List[Callable]]] = None,
    ) -> None:
        """Start acquiring data for specified modes
        :param daq_modes: List of modes to start, should be from DaqModes
        :param callbacks: List of callbacks, one per mode in daq_modes"""

        if type(daq_modes) != list:
            daq_modes = [daq_modes]

        if callbacks is not None and type(callbacks) != list:
            callbacks = [callbacks]
        elif callbacks is None:
            callbacks = [None] * len(daq_modes)

        if callbacks is not None and len(callbacks) != len(daq_modes):
            logging.warning(
                "Number of callback should match number of daq_modes. Ignoring callbacks."
            )
            callbacks = []

        # Check all modes
        for i, mode in enumerate(daq_modes):

            # Running in raw data mode
            if DaqModes.RAW_DATA == mode:
                self._start_raw_data_consumer(callbacks[i])

            # Running in integrated data mode
            if DaqModes.INTEGRATED_CHANNEL_DATA == mode:
                self._start_integrated_channel_data_consumer(callbacks[i])

            # Running in continuous channel mode
            if DaqModes.CONTINUOUS_CHANNEL_DATA == mode:
                self._start_continuous_channel_data_consumer(callbacks[i])

            # Running in burst mode
            if DaqModes.CHANNEL_DATA == mode:
                self._start_channel_data_consumer(callbacks[i])

            # Running in tile beam mode
            if DaqModes.BEAM_DATA == mode:
                self._start_beam_data_consumer(callbacks[i])

            # Running in integrated tile beam mode
            if DaqModes.INTEGRATED_BEAM_DATA == mode:
                self._start_integrated_beam_data_consumer(callbacks[i])

            # Running in integrated station beam mode
            if DaqModes.STATION_BEAM_DATA == mode:
                self._start_station_beam_data_consumer(callbacks[i])

            # Running in correlator mode
            if DaqModes.CORRELATOR_DATA == mode:
                self._start_correlator(callbacks[i])

            # Running in antenna buffer mode
            if DaqModes.ANTENNA_BUFFER == mode:
                self._start_antenna_buffer_data_consumer()

            # Running in acquire station beam mode
            if DaqModes.RAW_STATION_BEAM == mode:
                self._start_station_beam_acquisition()

    def stop_daq(self) -> None:
        """Stop DAQ"""

        # Clear data
        self._buffer_counter = {}
        self._timestamps = {}

        # Link stop consumer functions
        stop_functions = {
            DaqModes.RAW_DATA: self._stop_raw_data_consumer,
            DaqModes.CHANNEL_DATA: self._stop_channel_data_consumer,
            DaqModes.BEAM_DATA: self._stop_beam_data_consumer,
            DaqModes.CONTINUOUS_CHANNEL_DATA: self._stop_continuous_channel_data_consumer,
            DaqModes.INTEGRATED_BEAM_DATA: self._stop_integrated_beam_data_consumer,
            DaqModes.INTEGRATED_CHANNEL_DATA: self._stop_integrated_channel_data_consumer,
            DaqModes.STATION_BEAM_DATA: self._stop_station_beam_data_consumer,
            DaqModes.CORRELATOR_DATA: self._stop_correlator,
            DaqModes.ANTENNA_BUFFER: self._stop_antenna_buffer_consumer,
            DaqModes.RAW_STATION_BEAM: self._stop_station_beam_acquisition,
        }

        # Stop all running consumers
        for k, running in self._running_consumers.items():
            if running:
                stop_functions[k]()

        # Stop DAQ receiver thread
        if self._call_stop_receiver() != self.Result.Success.value:
            raise Exception("Failed to stop receiver")

        logging.info("Stopped DAQ")

    # ------------------------------------- CONFIGURATION ------------------------------------

    def populate_configuration(self, configuration: Dict[str, Any]) -> None:
        """Generate instance configuration object
        :param configuration: Configuration parameters"""
        print(f"IN CONFIG WITH NEW CONFIG: {configuration=}")
        print(f"IN CONFIG WITH CURRENT CONFIG: {self._config=}")
        # Check whether configuration object is a dictionary
        import optparse

        if configuration.__class__ == optparse.Values:
            configuration = vars(configuration)
        elif type(configuration) is not dict:
            raise Exception("Configuration parameters must be a dictionary")

        # Check if invalid parameters were passed in
        if len(set(configuration.keys()) - (set(self._config.keys()))) != 0:
            if self._config["logging"]:
                logging.warning("Invalid configuration")
            raise Exception("Invalid configuration")

        # Apply configuration
        for k, v in list(configuration.items()):
            self._config[k] = v
        print(f"IN CONFIG WITH COMBINED CONFIG: {self._config=}")
        # Check if data directory exists
        if not os.path.exists(self._config["directory"]):
            if self._config["logging"]:
                logging.info(
                    "Specified data directory [%s] does not exist"
                    % self._config["directory"]
                )
            raise Exception(
                "Specified data directory [%s] does not exist"
                % self._config["directory"]
            )

        # Extract port string and create list of ports
        if type(self._config["receiver_ports"]) is not list:
            self._config["receiver_ports"] = [
                int(x) for x in self._config["receiver_ports"].split(",")
            ]

        # Check if an IP address was provided, and if not get the assigned address to the interface
        if self._config["receiver_ip"] == "":
            try:
                self._config["receiver_ip"] = self._get_ip_address(
                    self._config["receiver_interface"]
                )
            except IOError as e:
                logging.error(
                    "Interface does not exist or could not get it's IP: {}".format(e)
                )
                exit()

        # Check if filesize restriction is set
        if self._config["max_filesize"] is not None:
            aavs_file.AAVSFileManager.FILE_SIZE_GIGABYTES = configuration[
                "max_filesize"
            ]

        # Get metadata
        metadata = {
            "software_version": self._get_software_version(),
            "description": self._config["description"],
        }
        if self._config["station_config"] is not None:
            if os.path.exists(self._config["station_config"]) and os.path.isfile(
                self._config["station_config"]
            ):
                metadata.update(
                    self._get_station_information(self._config["station_config"])
                )
            else:
                logging.warning(
                    "Provided station config file ({}) in invalid, ignoring.".format(
                        self._config["station_config"]
                    )
                )

        # Set metadata
        self._config["observation_metadata"] = metadata

    # ------------------------------------ HELPER FUNCTIONS ----------------------------------

    @staticmethod
    def _get_software_version() -> int:
        """Get current software version. This will get the latest git commit hash"""
        try:
            repo = Repo(search_parent_directories=True)
            return repo.head.commit.hexsha
        except Exception:
            logging.warning("Could not get software git hash. Skipping")
            return 0

    def get_configuration(self) -> Dict[str, Any]:
        """Return configuration dictionary"""
        return self._config

    @staticmethod
    def _get_numpy_from_ctypes(
        pointer: ctypes.POINTER, datatype: Type, nof_values: int
    ) -> np.ndarray:
        """Return a numpy object representing content in memory referenced by pointer
        :param pointer: Pointer to memory
        :param datatype: Data type to case data to
        :param nof_values: Number of value in memory area"""
        value_buffer = ctypes.c_char * np.dtype(datatype).itemsize * nof_values
        return np.frombuffer(
            value_buffer.from_address(ctypes.addressof(pointer.contents)), datatype
        )

    def _logging_callback(self, level: LogLevel, message: str) -> None:
        """Wrapper to logging function in low-level DAQ
        :param level: Logging level
        :param message; Message to log"""
        message = message.decode()

        if level == self.LogLevel.Fatal.value:
            logging.fatal(message)
            sys.exit()
        elif level == self.LogLevel.Error.value:
            logging.error(message)
            sys.exit()
        elif level == self.LogLevel.Warning.value:
            logging.warning(message)
        elif level == self.LogLevel.Info.value:
            logging.info(message)
        elif level == self.LogLevel.Debug.value:
            logging.debug(message)

    @staticmethod
    def _get_ip_address(interface: str) -> str:
        """Helper methode to get the IP address of a specified interface
        :param interface: Network interface name"""
        s = socket.socket(socket.AF_INET, socket.SOCK_DGRAM)
        return socket.inet_ntoa(
            fcntl.ioctl(
                s.fileno(),
                0x8915,  # SIOCGIFADDR
                struct.pack("256s", interface.encode()[:15]),
            )[20:24]
        )

    # ---------------------------- Wrapper to library C++ shared library calls ----------------------------

    def _initialise_station_beam_library(self, filepath: Optional[str] = None) -> None:
        """Wrap AAVS DAQ shared library functionality in ctypes
        :param filepath: Path to library path"""

        def find(filename: str, path: str) -> Union[str, None]:
            """Find a file in a path
            :param filename: File name
            :param path: Path to search in"""
            for root, dirs, files in os.walk(path):
                if filename in files:
                    return os.path.join(root, filename)

            return None

        # This only need to be done once
        if self._station_beam_library is not None:
            return None

        # Load AAVS DAQ shared library
        _library = None
        library_found = False
        if "DAQ_INSTALL" in list(os.environ.keys()):
            # Check if library is in install directory
            if os.path.exists(
                "%s/lib/%s" % (os.environ["DAQ_INSTALL"], "libaavsstationbeam.so")
            ):
                _library = "%s/lib/%s" % (
                    os.environ["DAQ_INSTALL"],
                    "libaavsstationbeam.so",
                )
                library_found = True

        if not library_found:
            _library = find("libaavsstationbeam.so", "/opt/aavs/lib")
            if _library is None:
                _library = find("libaavsstationbeam.so", "/usr/local/lib")
            if _library is None:
                _library = find_library("daq")

        if _library is None:
            raise Exception("AAVS Station Beam library not found")

        # Load library
        self._station_beam_library = ctypes.CDLL(_library)

        # Define start capture
        self._station_beam_library.start_capture.argtypes = [ctypes.c_char_p]
        self._station_beam_library.start_capture.restype = ctypes.c_int

        # Define stop capture
        self._station_beam_library.stop_capture.argtypes = []
        self._station_beam_library.stop_capture.restype = ctypes.c_int

    def _initialise_library(self, filepath: Optional[str] = None) -> None:
        """Wrap AAVS DAQ shared library functionality in ctypes
        :param filepath: Path to library path
        """

        def find(filename: str, path: str) -> Union[str, None]:
            """Find a file in a path
            :param filename: File name
            :param path: Path to search in"""
            for root, dirs, files in os.walk(path):
                if filename in files:
                    return os.path.join(root, filename)

            return None

        # This only need to be done once
        if self._daq_library is not None:
            return None

        # Load AAVS DAQ shared library
        _library = None
        library_found = False
        if "DAQ_INSTALL" in list(os.environ.keys()):
            # Check if library is in install directory
            if os.path.exists(
                "%s/lib/%s" % (os.environ["DAQ_INSTALL"], "libdaq.so")
            ):
                _library = "%s/lib/%s" % (os.environ["DAQ_INSTALL"], "libdaq.so")
                library_found = True

        if not library_found:
            _library = find("libdaq.so", "/opt/aavs/lib")
            if _library is None:
                _library = find("libdaq.so", "/usr/local/lib")
            if _library is None:
                _library = find_library("daq")

        if _library is None:
            raise Exception("AAVS DAQ library not found")

        # Load library
        self._daq_library = ctypes.CDLL(_library)

        # Define attachLogger
        self._daq_library.attachLogger.argtypes = [self.LOGGER_CALLBACK]
        self._daq_library.attachLogger.restype = None

        # Define startReceiver function
        self._daq_library.startReceiver.argtypes = [
            ctypes.c_char_p,
            ctypes.c_char_p,
            ctypes.c_uint32,
            ctypes.c_uint32,
            ctypes.c_uint32,
        ]
        self._daq_library.startReceiver.restype = ctypes.c_int

        # Define startReceiverThreaded function
        self._daq_library.startReceiverThreaded.argtypes = [
            ctypes.c_char_p,
            ctypes.c_char_p,
            ctypes.c_uint32,
            ctypes.c_uint32,
            ctypes.c_uint32,
            ctypes.c_uint32,
        ]
        self._daq_library.startReceiverThreaded.restype = ctypes.c_int

        # Define stopReceiver function
        self._daq_library.stopReceiver.argtypes = []
        self._daq_library.stopReceiver.restype = ctypes.c_int

        # Define loadConsumer function
        self._daq_library.loadConsumer.argtypes = [ctypes.c_char_p, ctypes.c_char_p]
        self._daq_library.loadConsumer.restype = ctypes.c_int

        # Define initialiseConsumer function
        self._daq_library.initialiseConsumer.argtypes = [
            ctypes.c_char_p,
            ctypes.c_char_p,
        ]
        self._daq_library.initialiseConsumer.restype = ctypes.c_int

        # Define startConsumer function
        self._daq_library.startConsumer.argtypes = [ctypes.c_char_p, self.DATA_CALLBACK]
        self._daq_library.startConsumer.restype = ctypes.c_int

        # Define stopConsumer function
        self._daq_library.stopConsumer.argtypes = [ctypes.c_char_p]
        self._daq_library.stopConsumer.restype = ctypes.c_int

        # Locate aavsdaq.so
        if filepath is not None:
            aavsdaq_library = filepath
        else:
            daq_install_path = os.environ.get("DAQ_INSTALL", "/opt/aavs")
            aavsdaq_library = find("libaavsdaq.so", f"{daq_install_path}/lib")
            if aavsdaq_library is None:
                aavsdaq_library = find("libaavsdaq.so", "/usr/local/lib")
            if aavsdaq_library is None:
                aavsdaq_library = find_library("aavsdaq")

        self._daq_library_path = aavsdaq_library.encode()

    # ------------- Function wrappers to library ---------------------------

    def _call_attach_logger(self, logging_callback: Callable) -> None:
        """Attach logger
        :param logging_callback: Function which will process logs"""
        self._daq_library.attachLogger(logging_callback)

    def _call_start_receiver(
        self,
        interface: str,
        ip: str,
        frame_size: int,
        frames_per_block: int,
        nof_blocks: int,
        nof_threads: int,
    ) -> Result:
        """Start network receiver thread
        :param ip: IP address
        :param interface: Interface name
        :param frame_size: Maximum frame size
        :param frames_per_block: Frames per block
        :param nof_blocks: Number of blocks
        :param nof_threads: Number of receiver threads
        :return: Return code
        """
        return self._daq_library.startReceiverThreaded(
            interface.encode(),
            ip.encode(),
            frame_size,
            frames_per_block,
            nof_blocks,
            nof_threads,
        )

    def _call_stop_receiver(self) -> Result:
        """Stop network receiver thread"""
        return self._daq_library.stopReceiver()

    def _call_add_receiver_port(self, port: int):
        """Add receive port to receiver
        :param port: Port number
        :return: Return code
        """
        return self._daq_library.addReceiverPort(port)

    def _start_consumer(
        self,
        consumer: str,
        configuration: Dict[str, Any],
        callback: Optional[Callable] = None,
    ) -> Result:
        """Start consumer
        :param consumer: String representation of consumer
        :param configuration: Dictionary containing consumer configuration
        :param callback: Callback function
        :return: Return code"""

        # Change str type
        consumer = consumer.encode()

        # Load consumer
        res = self._daq_library.loadConsumer(self._daq_library_path, consumer)
        if res != self.Result.Success.value:
            return self.Result.Failure

        # Generate JSON from configuration and initialise consumer
        res = self._daq_library.initialiseConsumer(
            consumer, json.dumps(configuration).encode()
        )
        if res != self.Result.Success.value:
            return self.Result.Failure

        # Start consumer
        res = self._daq_library.startConsumer(consumer, callback)
        if res != self.Result.Success.value:
            return self.Result.Failure

        return self.Result.Success

    def _stop_consumer(self, consumer: str):
        """Stop raw data consumer
        :return: Return code
        """

        # Change string type
        consumer = consumer.encode()

        if self._daq_library.stopConsumer(consumer) == self.Result.Success.value:
            return self.Result.Success
        else:
            return self.Result.Failure

    def _start_raw_station_acquisition(self, configuration: Dict[str, Any]):
        """Start receiving raw station beam data"""
        if (
            self._station_beam_library.start_capture(json.dumps(configuration).encode())
            == self.Result.Success.value
        ):
            return self.Result.Success
        else:
            return self.Result.Failure

    def _stop_raw_station_acquisition(self):
        """Stop receiving raw station beam data"""
        if self._station_beam_library.stop_capture() == self.Result.Success.value:
            return self.Result.Success
        else:
            return self.Result.Failure


# Script main entry point
if __name__ == "__main__":
    # When running as a script, this import is required
    # Use OptionParse to get command-line arguments
    from optparse import OptionParser
    from sys import argv

    parser = OptionParser(usage="usage: %daq_receiver [options]")

    parser.add_option(
        "-a",
        "--nof_antennas",
        action="store",
        dest="nof_antennas",
        type="int",
        default=16,
        help="Number of antennas [default: 16]",
    )
    parser.add_option(
        "-c",
        "--nof_channels",
        action="store",
        dest="nof_channels",
        type="int",
        default=512,
        help="Number of channels [default: 512]",
    )
    parser.add_option(
        "-b",
        "--nof_beams",
        action="store",
        dest="nof_beams",
        type="int",
        default=1,
        help="Number of beams [default: 1]",
    )
    parser.add_option(
        "-p",
        "--nof_pols",
        action="store",
        dest="nof_polarisations",
        type="int",
        default=2,
        help="Number of polarisations [default: 2]",
    )
    parser.add_option(
        "-t",
        "--nof_tiles",
        action="store",
        dest="nof_tiles",
        type="int",
        default=1,
        help="Number of tiles in the station [default: 1]",
    )
    parser.add_option(
        "",
        "--raw_samples",
        action="store",
        dest="nof_raw_samples",
        type="int",
        default=32768,
        help="Number of raw antennas samples per buffer (requires "
        "different firmware to change [default: 32768]",
    )
    parser.add_option(
        "",
        "--raw_rms_threshold",
        action="store",
        dest="raw_rms_threshold",
        type="int",
        default=-1,
        help="Only save raw data if RMS exceeds provided threshold [default: -1, do not threshold]",
    )
    parser.add_option(
        "",
        "--channel_samples",
        action="store",
        dest="nof_channel_samples",
        type="int",
        default=1024,
        help="Number of channelised spectra per buffer [default: 1024]",
    )
    parser.add_option(
        "",
        "--correlator_samples",
        action="store",
        dest="nof_correlator_samples",
        type="int",
        default=1835008,
        help="Number of channel samples for correlation per buffer [default: 1835008]",
    )
    parser.add_option(
        "",
        "--beam_samples",
        action="store",
        dest="nof_beam_samples",
        type="int",
        default=42,
        help="Number of beam samples per buffer (requires different firmware to "
        "change [default: 42]",
    )
    parser.add_option(
        "",
        "--station_samples",
        action="store",
        dest="nof_station_samples",
        type="int",
        default=262144,
        help="Number of station beam samples per buffer [default: 262144]",
    )
    parser.add_option(
        "",
        "--correlator-channels",
        action="store",
        dest="nof_correlator_channels",
        type="int",
        default=1,
        help="Number of channels to channelise into before correlation. Only "
        "used in correlator more [default: 1]",
    )
    parser.add_option(
        "",
        "--sampling_time",
        action="store",
        dest="sampling_time",
        type="float",
        default=1.1325,
        help="Sampling time in s (required for -I and -D) [default: 1.1325s]",
    )
    parser.add_option(
        "",
        "--sampling_rate",
        action="store",
        dest="sampling_rate",
        type="float",
        default=(800e6 / 2.0) * (32.0 / 27.0) / 512.0,
        help="FPGA sampling rate [default: {:,.2e}]".format(
            (800e6 / 2.0) * (32.0 / 27.0) / 512.0
        ),
    )
    parser.add_option(
        "",
        "--oversampling_factor",
        action="store",
        dest="oversampling_factor",
        type="float",
        default=32.0 / 27.0,
        help="Oversampling factor [default: 32/27]",
    )
    parser.add_option(
        "",
        "--continuous_period",
        action="store",
        dest="continuous_period",
        type="int",
        default=0,
        help="Number of elapsed seconds between successive dumps of continuous "
        "channel data [default: 0 (dump everything)",
    )
    parser.add_option(
        "",
        "--integrated_channel_bitwidth",
        action="store",
        dest="integrated_channel_bitwidth",
        type=int,
        default=16,
        help="Bit width of integrated channel data",
    )
    parser.add_option(
        "",
        "--continuous_channel_bitwidth",
        action="store",
        dest="continuous_channel_bitwidth",
        type=int,
        default=16,
        help="Bit width of continuous channel data",
    )
    parser.add_option(
        "",
        "--append_integrated",
        action="store_false",
        dest="append_integrated",
        default=True,
        help="Append integrated data in the same file (default: True",
    )
    parser.add_option(
        "",
        "--persist_all_buffers",
        action="store_true",
        dest="persist_all_buffers",
        default=False,
        help="Do not ignore the first 3 received buffers for continuous channel data. (default: False",
    )
    parser.add_option(
        "--raw_station_beam_start_channel",
        action="store",
        dest="station_beam_start_channel",
        type=int,
        default=0,
        help="Start channel ID for raw station beam [default: 0]",
    )
    parser.add_option(
        "--raw_station_beam_source",
        dest="station_beam_source",
        action="store",
        default="",
        help='Station beam observed source [default = ""]',
    )

    # Receiver options
    parser.add_option(
        "-P",
        "--receiver_ports",
        action="store",
        dest="receiver_ports",
        default="4660",
        help="Comma seperated UDP ports to listen on [default: 4660,4661]",
    )
    parser.add_option(
        "-i",
        "--receiver_interface",
        action="store",
        dest="receiver_interface",
        default="eth0",
        help="Receiver interface [default: eth0]",
    )
    parser.add_option(
        "",
        "--receiver-ip",
        action="store",
        dest="receiver_ip",
        default="",
        help="IP to bind to in case of multiples virtual interfaces [default: automatic]",
    )
    parser.add_option(
        "",
        "--beam_channels",
        action="store",
        dest="nof_beam_channels",
        type="int",
        default=384,
        help="Number of channels in beam data [default: 384]",
    )
    parser.add_option(
        "",
        "--receiver_frame_size",
        action="store",
        dest="receiver_frame_size",
        type="int",
        default=9000,
        help="Receiver frame size [default: 9000]",
    )
    parser.add_option(
        "",
        "--receiver_frames_per_block",
        action="store",
        dest="receiver_frames_per_block",
        type="int",
        default=32,
        help="Receiver frames per block [default: 32]",
    )
    parser.add_option(
        "",
        "--receiver_nof_blocks",
        action="store",
        dest="receiver_nof_blocks",
        type="int",
        default=256,
        help="Receiver number of blocks [default: 256]",
    )
    parser.add_option(
        "",
        "--receiver_nof_threads",
        action="store",
        dest="receiver_nof_threads",
        type="int",
        default=1,
        help="Receiver number of threads [default: 1]",
    )

    # Operation modes
    parser.add_option(
        "-R",
        "--read_raw_data",
        action="store_true",
        dest="read_raw_data",
        default=False,
        help="Read raw data [default: False]",
    )
    parser.add_option(
        "-B",
        "--read_beam_data",
        action="store_true",
        dest="read_beam_data",
        default=False,
        help="Read beam data [default: False]",
    )
    parser.add_option(
        "-I",
        "--read_integrated_beam_data",
        action="store_true",
        dest="integrated_beam",
        default=False,
        help="Read integrated beam data [default: False]",
    )
    parser.add_option(
        "-S",
        "--read_station_beam_data",
        action="store_true",
        dest="station_beam",
        default=False,
        help="Read station beam data [default: False]",
    )
    parser.add_option(
        "--read_raw_station_beam_data",
        action="store_true",
        dest="raw_station_beam",
        default=False,
        help="Read raw station beam data, uses acquire_station_beam. This mode cannot"
        "be used with any other mode [default: False]",
    )
    parser.add_option(
        "-C",
        "--read_channel_data",
        action="store_true",
        dest="read_channel_data",
        default=False,
        help="Read channelised data [default: False]",
    )
    parser.add_option(
        "-X",
        "--read_continuous_channel_data",
        action="store_true",
        dest="continuous_channel",
        default=False,
        help="Read continuous channel data [default: False]",
    )
    parser.add_option(
        "-D",
        "--read_integrated_channel_data",
        action="store_true",
        dest="integrated_channel",
        default=False,
        help="Read integrated channel data[default: False]",
    )
    parser.add_option(
        "-K",
        "--correlator",
        action="store_true",
        dest="correlator",
        default=False,
        help="Perform correlator [default: False]",
    )
    parser.add_option(
        "-A",
        "--antenna_buffer",
        action="store_true",
        dest="antenna_buffer",
        default=False,
        help="Read antenna buffer data [default:False",
    )

    # Persister options
    parser.add_option(
        "-d",
        "--data-directory",
        action="store",
        dest="directory",
        default=".",
        help="Parent directory where data will be stored [default: current directory]",
    )
    parser.add_option(
        "--disable-writing-to-disk",
        action="store_false",
        dest="write_to_disk",
        default=True,
        help="Write files to disk [default: Enabled]",
    )
    parser.add_option(
        "-m",
        "--max-filesize",
        "--max-filesize_gb",
        action="store",
        dest="max_filesize",
        default=None,
        type="float",
        help="Maximum file size in GB, set 0 to save each data set to a separate "
        "hdf5 file [default: 4 GB]",
    )
    parser.add_option(
        "--store_as_dada",
        action="store_true",
        dest="station_beam_dada",
        default=False,
        help="Save raw station beam data as dada files [default: False]",
    )
    parser.add_option(
        "--individual_station_channels",
        action="store_true",
        dest="station_beam_individual_channels",
        default=False,
        help="Store raw station beam channels individually [default: False]",
    )
    parser.add_option(
        "--disable-logging",
        action="store_false",
        dest="logging",
        default=True,
        help="Disable logging [default: Enabled]",
    )

    # Observation options
    parser.add_option(
        "--daq_library",
        action="store",
        dest="daq_library",
        default=None,
        help="Directly specify the AAVS DAQ library to use",
    )
    parser.add_option(
        "--description",
        action="store",
        dest="description",
        default="",
        help="Observation description, stored in file metadata (default: " ")",
    )
    parser.add_option(
        "--station-config",
        action="store",
        dest="station_config",
        default=None,
        help="Station configuration file, to extract additional metadata (default: None)",
    )
    parser.add_option(
        "--station_id",
        action="store",
        dest="station_id",
        default=0,
        help="Station ID. (default: 0)",
    )
    parser.add_option(
        "--acquisition_duration",
        "--runtime",
        "--duration",
        "--dt",
        action="store",
        dest="acquisition_duration",
        default=-1,
        help="Duration of data acquisition in seconds [default: %default]",
        type="int",
    )
    parser.add_option(
        "--acquisition_start_time",
        "--start_time",
        "--st",
        action="store",
        dest="acquisition_start_time",
        default=-1,
        help="Specify acquisition start time, only for continuous channelised data [default: %default]",
        type="int",
    )

    (config, args) = parser.parse_args(argv[1:])

    # Set current thread name
    threading.current_thread().name = "DAQ"

    if config.max_filesize is not None:
        aavs_file.AAVSFileManager.FILE_SIZE_GIGABYTES = config.max_filesize

    # Generate DAQ config
    daq_config = {}
    for key in config.__dict__.keys():
        modes = [
            "read_raw_data",
            "read_beam_data",
            "integrated_beam",
            "station_beam",
            "read_channel_data",
            "continuous_channel",
            "integrated_channel",
            "correlator",
            "antenna_buffer",
            "raw_station_beam",
        ]
        if key not in modes:
            daq_config[key] = getattr(config, key)

    # Create DAQ instance
    daq_instance = DaqReceiver()

    # Populate configuration
    daq_instance.populate_configuration(daq_config)

    # Check if any mode was chosen
    if not any(
        [
            config.read_beam_data,
            config.read_channel_data,
            config.read_raw_data,
            config.correlator,
            config.antenna_buffer,
            config.continuous_channel,
            config.integrated_beam,
            config.integrated_channel,
            config.raw_station_beam,
        ]
    ):
        logging.error("No DAQ mode was set. Exiting")
        exit(0)

    # If reading raw station beam, no other modes can be selected
    if config.raw_station_beam and any(
        [
            config.read_beam_data,
            config.read_channel_data,
            config.read_raw_data,
            config.correlator,
            config.continuous_channel,
            config.integrated_beam,
            config.integrated_channel,
            config.station_beam,
            config.antenna_buffer,
        ]
    ):
        logging.error("Raw station beam mode has to be used in isolation")
        exit(0)

    # Initialise library
    if config.raw_station_beam:
        daq_instance.initialise_station_beam()
    else:
        daq_instance.initialise_daq(config.daq_library)

    # Generate list of modes to start
    modes_to_start = []
    if config.read_raw_data:
        modes_to_start.append(DaqModes.RAW_DATA)

    if config.integrated_channel:
        modes_to_start.append(DaqModes.INTEGRATED_CHANNEL_DATA)

    if config.continuous_channel:
        modes_to_start.append(DaqModes.CONTINUOUS_CHANNEL_DATA)

    if config.read_channel_data:
        modes_to_start.append(DaqModes.CHANNEL_DATA)

    if config.read_beam_data:
        modes_to_start.append(DaqModes.BEAM_DATA)

    if config.integrated_beam:
        modes_to_start.append(DaqModes.INTEGRATED_BEAM_DATA)

    if config.station_beam:
        modes_to_start.append(DaqModes.STATION_BEAM_DATA)

    if config.correlator:
        modes_to_start.append(DaqModes.CORRELATOR_DATA)

    if config.antenna_buffer:
        modes_to_start.append(DaqModes.ANTENNA_BUFFER)

    if config.raw_station_beam:
        modes_to_start.append(DaqModes.RAW_STATION_BEAM)

    # Start acquiring
    daq_instance.start_daq(modes_to_start)

    logging.info("Ready to receive data. Enter 'q' to quit")

    # Signal handler for handling Ctrl-C
    def _signal_handler(_, __):
        logging.info("Ctrl-C detected. Please press 'q' then Enter to quit")

    # Setup signal handler
    signal.signal(signal.SIGINT, _signal_handler)

    if config.acquisition_duration > 0:
        logging.info(
            "Collecting data for {} seconds requested".format(
                config.acquisition_duration
            )
        )
        time.sleep(config.acquisition_duration)
    else:
        # If acquisition time interval is not explicitly specified will wait for "quit" command from the command line
        # wait until "q" is input
        while input("").strip().upper() != "Q":
            pass

    # Stop all running consumers and DAQ
    daq_instance.stop_daq()<|MERGE_RESOLUTION|>--- conflicted
+++ resolved
@@ -7,20 +7,14 @@
 import threading
 from ctypes.util import find_library
 from enum import IntEnum
-<<<<<<< HEAD
-from functools import partial
-=======
-from git import Repo
->>>>>>> f8104bd1
 from typing import Any, Callable, Dict, List, Optional, Type, Union
 
 import numpy as np
 import yaml
+from git import Repo
 
 from .persisters import *
 from .persisters import aavs_file, complex_8t, complex_16t
-
-print = partial(print, flush=True)
 
 
 # Define consumer type Enums
@@ -1479,8 +1473,6 @@
     def populate_configuration(self, configuration: Dict[str, Any]) -> None:
         """Generate instance configuration object
         :param configuration: Configuration parameters"""
-        print(f"IN CONFIG WITH NEW CONFIG: {configuration=}")
-        print(f"IN CONFIG WITH CURRENT CONFIG: {self._config=}")
         # Check whether configuration object is a dictionary
         import optparse
 
@@ -1498,7 +1490,6 @@
         # Apply configuration
         for k, v in list(configuration.items()):
             self._config[k] = v
-        print(f"IN CONFIG WITH COMBINED CONFIG: {self._config=}")
         # Check if data directory exists
         if not os.path.exists(self._config["directory"]):
             if self._config["logging"]:
@@ -1697,9 +1688,7 @@
         library_found = False
         if "DAQ_INSTALL" in list(os.environ.keys()):
             # Check if library is in install directory
-            if os.path.exists(
-                "%s/lib/%s" % (os.environ["DAQ_INSTALL"], "libdaq.so")
-            ):
+            if os.path.exists("%s/lib/%s" % (os.environ["DAQ_INSTALL"], "libdaq.so")):
                 _library = "%s/lib/%s" % (os.environ["DAQ_INSTALL"], "libdaq.so")
                 library_found = True
 
