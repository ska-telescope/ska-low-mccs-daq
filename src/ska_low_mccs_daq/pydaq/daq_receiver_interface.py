import ctypes
import fcntl
import json
import signal
import socket
import struct
import threading
from ctypes.util import find_library
from enum import IntEnum
from typing import Any, Callable, Dict, List, Optional, Type, Union

import numpy as np
import yaml
from git import Repo

from .persisters import *
from .persisters import aavs_file, complex_8t, complex_16t


# Define consumer type Enums
class DaqModes(IntEnum):
    """Board State enumeration"""

    RAW_DATA = 0
    CHANNEL_DATA = 1
    BEAM_DATA = 2
    CONTINUOUS_CHANNEL_DATA = 3
    INTEGRATED_BEAM_DATA = 4
    INTEGRATED_CHANNEL_DATA = 5
    STATION_BEAM_DATA = 6
    CORRELATOR_DATA = 7
    ANTENNA_BUFFER = 8
    RAW_STATION_BEAM = 10


class DaqReceiver:
    """Class implementing interface to low-level data acquisition system"""

    # -------------------------- C++ struct and enum definitions ------------------------
    class Complex8t(ctypes.Structure):
        """Complex 8 structure definition"""

        _fields_ = [("x", ctypes.c_int8), ("y", ctypes.c_int8)]

    class Complex16t(ctypes.Structure):
        """Complex 16 structure definition"""

        _fields_ = [("x", ctypes.c_int16), ("y", ctypes.c_int16)]

    class Complex32t(ctypes.Structure):
        """Complex 32 structure definition"""

        _fields_ = [("x", ctypes.c_int32), ("y", ctypes.c_int32)]

<<<<<<< HEAD

    class Diagnostic(ctypes.Structure):
        """Diagnostic structure definition"""

        _fields_ = [
            ("ringbuffer_occupancy", ctypes.c_double),
            ("lost_pushes", ctypes.c_size_t),
        ]


=======
    class ChannelMetadata(ctypes.Structure):
        _fields_ = [
            ("tile", ctypes.c_int16),
            ("cont_channel_id", ctypes.c_int32),
            ("nof_packets", ctypes.c_uint32),
        ]

>>>>>>> 9032a3f9
    class DataType(Enum):
        """DataType enumeration"""

        RawData = 1
        ChannelisedData = 2
        BeamData = 3

    class Result(Enum):
        """Result enumeration"""

        Success = 0
        Failure = -1
        ReceiverUninitialised = -2
        ConsumerAlreadyInitialised = -3

    class LogLevel(Enum):
        """Log level"""

        Fatal = 1
        Error = 2
        Warning = 3
        Info = 4
        Debug = 5

    # --------------------------------------------------------------------------------------

    # Define consumer data callback wrapper
    DATA_CALLBACK = ctypes.CFUNCTYPE(
        None,
        ctypes.POINTER(ctypes.c_void_p),
        ctypes.c_double,
        ctypes.c_uint32,
        ctypes.c_uint32,
    )
    DYNAMIC_DATA_CALLBACK = ctypes.CFUNCTYPE(
        None,
        ctypes.POINTER(ctypes.c_void_p),
        ctypes.c_double,
        ctypes.POINTER(ctypes.c_void_p),
    )

    DIAGNOSTIC_CALLBACK = ctypes.CFUNCTYPE(
        None, ctypes.POINTER(ctypes.c_void_p)
    )

    # Define logging callback wrapper
    LOGGER_CALLBACK = ctypes.CFUNCTYPE(None, ctypes.c_int, ctypes.c_char_p)

    def __init__(self):
        """Class constructor"""

        # Configuration directory containing defaults for all possible parameter
        # These parameters can be overridden
        self._config = {
            "nof_antennas": 16,
            "nof_channels": 512,
            "nof_beams": 1,
            "nof_polarisations": 2,
            "nof_tiles": 1,
            "nof_raw_samples": 32768,
            "raw_rms_threshold": -1,
            "nof_channel_samples": 1024,
            "nof_correlator_samples": 1835008,
            "nof_correlator_channels": 1,
            "continuous_period": 0,
            "nof_beam_samples": 42,
            "nof_beam_channels": 384,
            "nof_station_samples": 262144,
            "integrated_channel_bitwidth": 16,
            "continuous_channel_bitwidth": 16,
            "persist_all_buffers": True,
            "append_integrated": True,
            "sampling_time": 1.1325,
            "sampling_rate": (800e6 / 2.0) * (32.0 / 27.0) / 512.0,
            "oversampling_factor": 32.0 / 27.0,
            "receiver_ports": "4660",
            "receiver_interface": "eth0",
            "receiver_ip": "",
            "receiver_frame_size": 8500,
            "receiver_frames_per_block": 32,
            "receiver_nof_blocks": 256,
            "receiver_nof_threads": 1,
            "directory": ".",
            "logging": True,
            "write_to_disk": True,
            "station_config": None,
            "station_id": 0,
            "max_filesize": None,
            "acquisition_duration": -1,
            "acquisition_start_time": -1,
            "station_beam_source": "",
            "station_beam_start_channel": 0,
            "station_beam_dada": False,
            "station_beam_individual_channels": False,
            "description": "",
            "daq_library": None,
            "observation_metadata": {},  # This is populated automatically
        }

        # Default AAVS DAQ C++ shared library path
        daq_install_path = os.environ.get("DAQ_INSTALL", "/opt/aavs")
        self._daq_library_path = f"{daq_install_path}/lib/libaavsdaq.so".encode("ASCII")

        # Pointer to shared library objects
        self._daq_library = None
        self._station_beam_library = None

        # List of data callbacks
        self._callbacks = {
            DaqModes.RAW_DATA: self.DATA_CALLBACK(self._raw_data_callback),
            DaqModes.CHANNEL_DATA: self.DYNAMIC_DATA_CALLBACK(
                self._channel_burst_data_callback
            ),
            DaqModes.BEAM_DATA: self.DATA_CALLBACK(self._beam_burst_data_callback),
            DaqModes.CONTINUOUS_CHANNEL_DATA: self.DYNAMIC_DATA_CALLBACK(
                self._channel_continuous_data_callback
            ),
            DaqModes.INTEGRATED_BEAM_DATA: self.DATA_CALLBACK(
                self._beam_integrated_data_callback
            ),
            DaqModes.INTEGRATED_CHANNEL_DATA: self.DYNAMIC_DATA_CALLBACK(
                self._channel_integrated_data_callback
            ),
            DaqModes.STATION_BEAM_DATA: self.DATA_CALLBACK(self._station_callback),
            DaqModes.CORRELATOR_DATA: self.DATA_CALLBACK(self._correlator_callback),
            DaqModes.ANTENNA_BUFFER: self.DATA_CALLBACK(self._antenna_buffer_callback),
        }

        # List of external callback
        self._external_callbacks = {k: None for k in DaqModes}

        # List of data persisters
        self._persisters = {}

        # Timestamp placeholders for append mode (otherwise we'd end up creating
        # a different file per callback
        self._timestamps = {}

        # Sampling time for the different modes
        self._sampling_time = {k: 0 for k in DaqModes}

        # Pointer to logging function forwarded by low-level DAQ
        self._daq_logging_function = self.LOGGER_CALLBACK(self._logging_callback)

        # Pointer to diagnostic function forwarded by low-level DAQ
        self._daq_diagnostic_callback = self.DIAGNOSTIC_CALLBACK(self._diagnostic_callback)

        # Keep track of which data consumers are running
        self._running_consumers = {}

        # Placeholder for continuous and station data to skip first few buffers
        self._buffer_counter = {}

    # --------------------------------------- DIAGNOSTICS ------------------------------------

    def _diagnostic_callback(self, data: ctypes.POINTER) -> None:
        """Diagnostic callback
        :param data: Received data
        """
        # Extract diagnostic data
        diagnostic = ctypes.cast(data, ctypes.POINTER(self.Diagnostic)).contents
        diagnostics = {
            "ringbuffer_occupancy": diagnostic.ringbuffer_occupancy,
            "lost_pushes": diagnostic.lost_pushes,
        }

        # Call external diagnostic callback if defined
        if self._external_diagnostic_callback is not None:
            self._external_diagnostic_callback(**diagnostics)
        elif self._config["logging"]:
            logging.info(
                "Received diagnostic data - occupancy: {}, lost: {}".format(
                    diagnostic.ringbuffer_occupancy, diagnostic.lost_pushes
                )
            )


    # --------------------------------------- CONSUMERS --------------------------------------

    def _raw_data_callback(
        self, data: ctypes.POINTER, timestamp: float, tile: int, _: int
    ) -> None:
        """Raw data callback
        :param data: Received data
        :param tile: The tile from which the data was acquired
        :param timestamp: Timestamp of first data point in data
        """

        # If writing to disk is not enabled, return immediately
        if not self._config["write_to_disk"]:
            return

        # Extract data sent by DAQ
        nof_values = (
            self._config["nof_antennas"]
            * self._config["nof_polarisations"]
            * self._config["nof_raw_samples"]
        )
        values = self._get_numpy_from_ctypes(data, np.int8, nof_values)

        # If we have threshold enabled, then calculate RMS and only save if the threshold is not exceeded
        if self._config["raw_rms_threshold"] > -1:
            # Note data is in antennas/samples/pols
            to_check = np.reshape(
                values.copy(),
                (
                    self._config["nof_antennas"],
                    self._config["nof_raw_samples"],
                    self._config["nof_polarisations"],
                ),
            )
            to_check = to_check.astype(int)
            rms = np.sqrt(np.mean(to_check**2, axis=1)).flatten()
            if not any(rms > self._config["raw_rms_threshold"]):
                logging.info("RMS checking enabled, threshold not exceeded, not saving")
                return

        # Persist extracted data to file
        filename = self._persisters[DaqModes.RAW_DATA].ingest_data(
            data_ptr=values, timestamp=timestamp, tile_id=tile
        )

        # Call external callback if defined
        if self._external_callbacks[DaqModes.RAW_DATA] is not None:
            self._external_callbacks[DaqModes.RAW_DATA]("burst_raw", filename, tile)

        if self._config["logging"]:
            logging.info("Received raw data for tile {}".format(tile))

    def _channel_data_callback(
        self,
        data: ctypes.POINTER,
        timestamp: float,
        metadata: ctypes.POINTER,
        mode: str = "burst",
    ) -> None:
        """Channel data callback
        :param data: Received data
        :param timestamp: Timestamp of first data point in data
        :param tile: Tile number
        :param channel_id: Channel identifier
        :param mode: Channel transmission mode
        """

        # If writing to disk is not enabled, return immediately
        if not self._config["write_to_disk"]:
            return

        metadata = ctypes.cast(metadata, ctypes.POINTER(self.ChannelMetadata)).contents
        tile = metadata.tile
        channel_id = metadata.cont_channel_id
        nof_packets = metadata.nof_packets

        # Ignore first two buffers for continuous channel mode
        if mode == "continuous" and not self._config["persist_all_buffers"]:
            if tile not in list(self._buffer_counter.keys()):
                self._buffer_counter[tile] = 1
                if tile == 0:
                    logging.info("Ignoring first buffer of continuous channel data")
                return
            elif self._buffer_counter[tile] < 2:
                if tile == 0:
                    logging.info(
                        "Ignoring additional buffer of continuous channel data"
                    )
                self._buffer_counter[tile] += 1
                return

        # Extract data sent by DAQ
        if mode == "continuous":
            dtype = (
                complex_8t
                if self._config["continuous_channel_bitwidth"] == 16
                else complex_16t
            )
            values = self._get_numpy_from_ctypes(
                data,
                dtype,
                self._config["nof_antennas"]
                * self._config["nof_polarisations"]
                * self._config["nof_channel_samples"],
            )
        elif mode == "integrated":
            dtype = (
                np.uint16
                if self._config["integrated_channel_bitwidth"] == 16
                else np.uint32
            )
            values = self._get_numpy_from_ctypes(
                data,
                dtype,
                self._config["nof_antennas"]
                * self._config["nof_polarisations"]
                * self._config["nof_channels"],
            )
        else:
            values = self._get_numpy_from_ctypes(
                data,
                complex_8t,
                self._config["nof_antennas"]
                * self._config["nof_polarisations"]
                * self._config["nof_channel_samples"]
                * self._config["nof_channels"],
            )

        # Persist extracted data to file
        if mode == "continuous":
            if DaqModes.CONTINUOUS_CHANNEL_DATA not in list(self._timestamps.keys()):
                self._timestamps[DaqModes.CONTINUOUS_CHANNEL_DATA] = timestamp

            persister = self._persisters[DaqModes.CONTINUOUS_CHANNEL_DATA]

            if self._config["continuous_period"] == 0:
                filename = persister.ingest_data(
                    append=True,
                    data_ptr=values,
                    timestamp=self._timestamps[DaqModes.CONTINUOUS_CHANNEL_DATA],
                    sampling_time=self._sampling_time[DaqModes.CONTINUOUS_CHANNEL_DATA],
                    buffer_timestamp=timestamp,
                    channel_id=channel_id,
                    tile_id=tile,
                )
            else:
                filename = persister.ingest_data(
                    append=False,
                    data_ptr=values,
                    timestamp=timestamp,
                    sampling_time=self._sampling_time[DaqModes.CONTINUOUS_CHANNEL_DATA],
                    channel_id=channel_id,
                    buffer_timestamp=timestamp,
                    tile_id=tile,
                )

            # Call external callback if defined
            if self._external_callbacks[DaqModes.CONTINUOUS_CHANNEL_DATA] is not None:
                self._external_callbacks[DaqModes.CONTINUOUS_CHANNEL_DATA](
                    "cont_channel", filename, tile, nof_packets=nof_packets
                )

            if self._config["logging"]:
                logging.info(
                    "Received continuous channel data for tile {} - channel {}".format(
                        tile, channel_id
                    )
                )

        elif mode == "integrated":
            if DaqModes.INTEGRATED_CHANNEL_DATA not in list(self._timestamps.keys()):
                self._timestamps[DaqModes.INTEGRATED_CHANNEL_DATA] = timestamp

            persister = self._persisters[DaqModes.INTEGRATED_CHANNEL_DATA]

            if self._config["append_integrated"]:
                filename = persister.ingest_data(
                    append=True,
                    data_ptr=values,
                    timestamp=self._timestamps[DaqModes.INTEGRATED_CHANNEL_DATA],
                    buffer_timestamp=timestamp,
                    tile_id=tile,
                )
            else:
                filename = persister.ingest_data(
                    append=False,
                    data_ptr=values,
                    timestamp=timestamp,
                    sampling_time=self._sampling_time[DaqModes.INTEGRATED_CHANNEL_DATA],
                    buffer_timestamp=timestamp,
                    tile_id=tile,
                )

            # Call external callback if defined
            if self._external_callbacks[DaqModes.INTEGRATED_CHANNEL_DATA] is not None:
                self._external_callbacks[DaqModes.INTEGRATED_CHANNEL_DATA](
                    "integrated_channel", filename, tile, nof_packets=nof_packets
                )

            if self._config["logging"]:
                logging.info(
                    "Received integrated channel data for tile {}".format(tile)
                )

        else:
            persister = self._persisters[DaqModes.CHANNEL_DATA]
            filename = persister.ingest_data(
                data_ptr=values,
                timestamp=timestamp,
                sampling_time=self._sampling_time[DaqModes.CHANNEL_DATA],
                tile_id=tile,
            )

            # Call external callback if defined
            if self._external_callbacks[DaqModes.CHANNEL_DATA] is not None:
                self._external_callbacks[DaqModes.CHANNEL_DATA](
                    "burst_channel", filename, tile, nof_packets=nof_packets
                )

            if self._config["logging"]:
                logging.info("Received burst channel data for tile {}".format(tile))

    def _channel_burst_data_callback(
        self,
        data: ctypes.POINTER,
        timestamp: float,
        metadata: ctypes.POINTER,
    ) -> None:
        """Channel callback wrapper for burst data mode
        :param data: Received data
        :param timestamp: Timestamp of first data point in data
        :param metadata: pointer to the metadata associated with the callback.
            * tile_id
            * channel_id
            * nof_packets
        """
        self._channel_data_callback(data, timestamp, metadata)

    def _channel_continuous_data_callback(
        self,
        data: ctypes.POINTER,
        timestamp: float,
        metadata: ctypes.POINTER,
    ) -> None:
        """Channel callback wrapper for continuous data mode
        :param data: Received data
        :param timestamp: Timestamp of first data point in data
        :param metadata: pointer to the metadata associated with the callback.
            * tile_id
            * channel_id
            * nof_packets
        """
        self._channel_data_callback(data, timestamp, metadata, "continuous")

    def _channel_integrated_data_callback(
        self,
        data: ctypes.POINTER,
        timestamp: float,
        metadata: ctypes.POINTER,
    ) -> None:
        """Channel callback wrapper for integrated data mode
        :param data: Received data
        :param timestamp: Timestamp of first data point in data
        :param metadata: pointer to the metadata associated with the callback.
            * tile_id
            * channel_id
            * nof_packets
        """
        self._channel_data_callback(data, timestamp, metadata, "integrated")

    def _beam_burst_data_callback(
        self, data: ctypes.POINTER, timestamp: float, tile: int, _: int
    ) -> None:
        """Beam callback wrapper for burst data mode
        :param data: Received data
        :param timestamp: Timestamp of first data point in data
        :param tile: The tile from which the data was acquired
        """

        # If writing to disk is not enabled, return immediately
        if not self._config["write_to_disk"]:
            return

        # Extract data sent by DAQ
        values = self._get_numpy_from_ctypes(
            data,
            complex_16t,
            self._config["nof_beams"]
            * self._config["nof_polarisations"]
            * self._config["nof_beam_samples"]
            * self._config["nof_beam_channels"],
        )

        # Persist extracted data to file
        persister = self._persisters[DaqModes.BEAM_DATA]
        filename = persister.ingest_data(
            data_ptr=values,
            timestamp=timestamp,
            sampling_time=self._sampling_time[DaqModes.BEAM_DATA],
            tile_id=tile,
        )

        # Call external callback if defined
        if self._external_callbacks[DaqModes.BEAM_DATA] is not None:
            self._external_callbacks[DaqModes.BEAM_DATA]("burst_beam", filename, tile)

        if self._config["logging"]:
            logging.info("Received beam data for tile {}".format(tile))

    def _beam_integrated_data_callback(
        self, data: ctypes.POINTER, timestamp: float, tile: int, _: int
    ) -> None:
        """Beam callback wrapper for integrated data mode
        :param data: Received data
        :param tile: The tile from which the data was acquired
        :param timestamp: Timestamp of first data point in data
        """

        # If writing to disk is not enabled, return immediately
        if not self._config["write_to_disk"]:
            return

        # Extract data sent by DAQ
        values = self._get_numpy_from_ctypes(
            data,
            np.uint32,
            self._config["nof_beams"] * self._config["nof_polarisations"] * 384,
        )

        # Re-arrange data
        values = np.reshape(
            values, (self._config["nof_beams"], self._config["nof_polarisations"], 384)
        )
        values = values.flatten()

        if DaqModes.INTEGRATED_BEAM_DATA not in list(self._timestamps.keys()):
            self._timestamps[DaqModes.INTEGRATED_BEAM_DATA] = timestamp

        # Persist extracted data to file
        persister = self._persisters[DaqModes.INTEGRATED_BEAM_DATA]
        filename = persister.ingest_data(
            append=self._config["append_integrated"],
            data_ptr=values,
            timestamp=self._timestamps[DaqModes.INTEGRATED_BEAM_DATA],
            sampling_time=self._sampling_time[DaqModes.INTEGRATED_BEAM_DATA],
            buffer_timestamp=timestamp,
            tile_id=tile,
        )

        if self._config["logging"]:
            logging.info("Received integrated beam data for tile {}".format(tile))

        # Call external callback if defined
        if self._external_callbacks[DaqModes.INTEGRATED_BEAM_DATA] is not None:
            self._external_callbacks[DaqModes.INTEGRATED_BEAM_DATA](
                "integrated_beam", filename, tile
            )

    def _correlator_callback(
        self, data: ctypes.POINTER, timestamp: float, channel_id: int, _: int
    ) -> None:
        """Correlated data callback
        :param data: Received data
        :param timestamp: Timestamp of first sample in data
        :param channel_id: Channel identifier"""

        if not self._config["write_to_disk"]:
            return

        # Extract data sent by DAQ
        nof_antennas = self._config["nof_tiles"] * self._config["nof_antennas"]
        nof_baselines = int((nof_antennas + 1) * 0.5 * nof_antennas)
        nof_stokes = (
            self._config["nof_polarisations"] * self._config["nof_polarisations"]
        )
        nof_channels = 1

        values = self._get_numpy_from_ctypes(
            data, np.complex64, nof_channels * nof_baselines * nof_stokes
        )

        # The correlator reorders the matrix in lower triangular form, this needs to be converted
        # to upper triangular form to be compatible with the rest of the system
        data = np.reshape(np.conj(values), (nof_baselines, nof_stokes))
        grid = np.zeros((nof_antennas, nof_antennas, nof_stokes), dtype=np.complex64)

        counter = 0
        for i in range(nof_antennas):
            for j in range(i + 1):
                grid[j, i, :] = data[counter, :]
                counter += 1

        values = np.zeros(nof_baselines * nof_stokes, dtype=np.complex64)

        counter = 0
        for i in range(nof_antennas):
            for j in range(i, nof_antennas):
                values[counter * nof_stokes : (counter + 1) * nof_stokes] = grid[
                    i, j, :
                ]
                counter += 1

        # Persist extracted data to file
        persister = self._persisters[DaqModes.CORRELATOR_DATA]
        if self._config["nof_correlator_channels"] == 1:

            if DaqModes.CORRELATOR_DATA not in list(self._timestamps.keys()):
                self._timestamps[DaqModes.CORRELATOR_DATA] = timestamp

            filename = persister.ingest_data(
                append=True,
                data_ptr=values,
                timestamp=self._timestamps[DaqModes.CORRELATOR_DATA],
                sampling_time=self._sampling_time[DaqModes.CORRELATOR_DATA],
                buffer_timestamp=timestamp,
                channel_id=channel_id,
            )
        else:
            filename = persister.ingest_data(
                append=False,
                data_ptr=values,
                timestamp=timestamp,
                sampling_time=self._sampling_time[DaqModes.CORRELATOR_DATA],
                channel_id=channel_id,
            )

        # Call external callback if defined
        if self._external_callbacks[DaqModes.CORRELATOR_DATA] is not None:
            self._external_callbacks[DaqModes.CORRELATOR_DATA]("correlator", filename)

        if self._config["logging"]:
            logging.info("Received correlated data for channel {}".format(channel))

    def _station_callback(
        self,
        data: ctypes.POINTER,
        timestamp: float,
        nof_packets: int,
        nof_saturations: int,
    ) -> None:
        """Correlated data callback
        :param data: Received data
        :param timestamp: Timestamp of first sample in data
        :param nof_packets: Number of packets received for this buffer
        :param nof_saturations: Number of saturated samples whilst acquiring buffer"""

        if not self._config["write_to_disk"]:
            return

        if "station" not in list(self._buffer_counter.keys()):
            self._buffer_counter["station"] = 1
            logging.info("Ignoring first integration for station")
            return
        elif self._buffer_counter["station"] < 2:
            logging.info("Ignoring second integration for station")
            self._buffer_counter["station"] += 1
            return

        # Extract data sent by DAQ
        values = self._get_numpy_from_ctypes(
            data,
            np.double,
            self._config["nof_beam_channels"] * self._config["nof_polarisations"],
        )

        # Persist extracted data to file
        if DaqModes.STATION_BEAM_DATA not in list(self._timestamps.keys()):
            self._timestamps[DaqModes.STATION_BEAM_DATA] = timestamp

        persister = self._persisters[DaqModes.STATION_BEAM_DATA]
        filename = persister.ingest_data(
            append=True,
            data_ptr=values,
            timestamp=self._timestamps[DaqModes.STATION_BEAM_DATA],
            sampling_time=self._sampling_time[DaqModes.STATION_BEAM_DATA],
            buffer_timestamp=timestamp,
            station_id=0,  # TODO: Get station ID from station config, if possible
            sample_packets=nof_packets,
        )

        # Call external callback
        if self._external_callbacks[DaqModes.STATION_BEAM_DATA] is not None:
            self._external_callbacks[DaqModes.STATION_BEAM_DATA](
                "station",
                filename,
                nof_packets=nof_packets,
                nof_saturations=nof_saturations,
            )

        if self._config["logging"]:
            logging.info(
                "Received station beam data (nof saturations: {}, nof_packets: {})".format(
                    nof_saturations, nof_packets
                )
            )

    def _antenna_buffer_callback(
        self, data: ctypes.POINTER, timestamp: float, tile: int, _: int
    ) -> None:
        """Antenna buffer data callback
        :param data: Received data
        :param tile: The tile from which the data was acquired
        :param timestamp: Timestamp of first data point in data
        """

        # If writing to disk is not enabled, return immediately
        if not self._config["write_to_disk"]:
            return

        # Extract data sent by DAQ
        nof_values = (
            self._config["nof_antennas"]
            * self._config["nof_polarisations"]
            * self._config["nof_raw_samples"]
        )
        values = self._get_numpy_from_ctypes(data, np.int8, nof_values)

        # Persist extracted data to file
        if DaqModes.ANTENNA_BUFFER not in list(self._timestamps.keys()):
            self._timestamps[DaqModes.ANTENNA_BUFFER] = timestamp

        # Persist extracted data to file
        filename = self._persisters[DaqModes.ANTENNA_BUFFER].ingest_data(
            append=True,
            data_ptr=values,
            timestamp=self._timestamps[DaqModes.ANTENNA_BUFFER],
            buffer_timestamp=timestamp,
            tile_id=tile,
            disable_per_sample_timestamp=True,
        )

        # Call external callback if defined
        if self._external_callbacks[DaqModes.ANTENNA_BUFFER] is not None:
            self._external_callbacks[DaqModes.ANTENNA_BUFFER](
                "antenna_buffer", filename, tile
            )

        if self._config["logging"]:
            logging.info("Received antenna buffer data for tile {}".format(tile))

    def _start_raw_data_consumer(self, callback: Optional[Callable] = None) -> None:
        """Start raw data consumer
        :param callback: Caller callback"""

        # Generate configuration for raw consumer
        params = {
            "nof_antennas": self._config["nof_antennas"],
            "samples_per_buffer": self._config["nof_raw_samples"],
            "nof_tiles": self._config["nof_tiles"],
            "nof_pols": self._config["nof_polarisations"],
            "max_packet_size": self._config["receiver_frame_size"],
        }

        # Start raw data consumer
        if (
            self._start_consumer("rawdata", params, self._callbacks[DaqModes.RAW_DATA])
            != self.Result.Success
        ):
            logging.info("Failed to start raw data consumer")
            raise Exception("Failed to start raw data consumer")
        self._running_consumers[DaqModes.RAW_DATA] = True

        # Create data persister
        raw_file = RawFormatFileManager(
            root_path=self._config["directory"],
            daq_mode=FileDAQModes.Burst,
            observation_metadata=self._config["observation_metadata"],
        )

        raw_file.set_metadata(
            n_antennas=self._config["nof_antennas"],
            n_pols=self._config["nof_polarisations"],
            n_samples=self._config["nof_raw_samples"],
            station_id=self._config["station_id"],
        )
        self._persisters[DaqModes.RAW_DATA] = raw_file

        # Set external callback
        self._external_callbacks[DaqModes.RAW_DATA] = callback

        logging.info("Started raw data consumer")

    def _start_channel_data_consumer(self, callback: Optional[Callable] = None) -> None:
        """Start channel data consumer
        :param callback: Caller callback
        """

        # Generate configuration for raw consumer
        params = {
            "nof_channels": self._config["nof_channels"],
            "nof_samples": self._config["nof_channel_samples"],
            "nof_antennas": self._config["nof_antennas"],
            "nof_tiles": self._config["nof_tiles"],
            "nof_pols": self._config["nof_polarisations"],
            "max_packet_size": self._config["receiver_frame_size"],
        }

        # Start channel data consumer
        if (
            self._start_consumer(
                "burstchannel",
                params,
                self._callbacks[DaqModes.CHANNEL_DATA],
                dynamic_callback=True,
            )
            != self.Result.Success
        ):
            raise Exception("Failed to start channel data consumer")
        self._running_consumers[DaqModes.CHANNEL_DATA] = True

        # Create data persister
        channel_file = ChannelFormatFileManager(
            root_path=self._config["directory"],
            daq_mode=FileDAQModes.Burst,
            observation_metadata=self._config["observation_metadata"],
        )

        channel_file.set_metadata(
            n_chans=self._config["nof_channels"],
            n_antennas=self._config["nof_antennas"],
            n_pols=self._config["nof_polarisations"],
            n_samples=self._config["nof_channel_samples"],
            station_id=self._config["station_id"],
        )

        self._persisters[DaqModes.CHANNEL_DATA] = channel_file

        # Set sampling time
        self._sampling_time[DaqModes.CHANNEL_DATA] = 1.0 / self._config["sampling_rate"]

        # Set external callback
        self._external_callbacks[DaqModes.CHANNEL_DATA] = callback

        if self._config["logging"]:
            logging.info("Started channel data consumer")

    def _start_continuous_channel_data_consumer(
        self, callback: Optional[Callable] = None
    ) -> None:
        """Start continuous channel data consumer
        :param callback: Caller callback
        """

        # Set sampling time
        self._sampling_time[DaqModes.CONTINUOUS_CHANNEL_DATA] = (
            1.0 / self._config["sampling_rate"]
        )

        # Generate configuration for raw consumer
        params = {
            "nof_channels": 1,
            "nof_samples": self._config["nof_channel_samples"],
            "nof_antennas": self._config["nof_antennas"],
            "nof_tiles": self._config["nof_tiles"],
            "nof_pols": self._config["nof_polarisations"],
            "bitwidth": self._config["continuous_channel_bitwidth"],
            "sampling_time": 1.0 / self._config["sampling_rate"],
            "nof_buffer_skips": int(
                self._config["continuous_period"]
                // (
                    self._sampling_time[DaqModes.CONTINUOUS_CHANNEL_DATA]
                    * self._config["nof_channel_samples"]
                )
            ),
            "start_time": self._config["acquisition_start_time"],
            "max_packet_size": self._config["receiver_frame_size"],
        }

        # Start channel data consumer
        if (
            self._start_consumer(
                "continuouschannel",
                params,
                self._callbacks[DaqModes.CONTINUOUS_CHANNEL_DATA],
                dynamic_callback=True,
            )
            != self.Result.Success
        ):
            raise Exception("Failed to start continuous channel data consumer")
        self._running_consumers[DaqModes.CONTINUOUS_CHANNEL_DATA] = True

        # Create data persister
        data_type = (
            "complex"
            if self._config["continuous_channel_bitwidth"] == 16
            else "complex16"
        )
        channel_file = ChannelFormatFileManager(
            root_path=self._config["directory"],
            data_type=data_type,
            daq_mode=FileDAQModes.Continuous,
            observation_metadata=self._config["observation_metadata"],
        )
        channel_file.set_metadata(
            n_chans=1,
            n_antennas=self._config["nof_antennas"],
            n_pols=self._config["nof_polarisations"],
            n_samples=self._config["nof_channel_samples"],
            station_id=self._config["station_id"],
        )
        self._persisters[DaqModes.CONTINUOUS_CHANNEL_DATA] = channel_file

        # Set external callback
        self._external_callbacks[DaqModes.CONTINUOUS_CHANNEL_DATA] = callback

        logging.info("Started continuous channel data consumer")

    def _start_integrated_channel_data_consumer(
        self, callback: Optional[Callable] = None
    ) -> None:
        """Start integrated channel data consumer
        :param callback: Caller callback
        """

        # Generate configuration for raw consumer
        params = {
            "nof_channels": self._config["nof_channels"],
            "nof_antennas": self._config["nof_antennas"],
            "nof_tiles": self._config["nof_tiles"],
            "nof_pols": self._config["nof_polarisations"],
            "bitwidth": self._config["integrated_channel_bitwidth"],
            "sampling_time": 1.0 / self._config["sampling_rate"],
            "max_packet_size": self._config["receiver_frame_size"],
        }

        # Start channel data consumer
        if (
            self._start_consumer(
                "integratedchannel",
                params,
                self._callbacks[DaqModes.INTEGRATED_CHANNEL_DATA],
                dynamic_callback=True,
            )
            != self.Result.Success
        ):
            raise Exception("Failed to start continuous channel data consumer")
        self._running_consumers[DaqModes.INTEGRATED_CHANNEL_DATA] = True

        # Create data persister
        data_type = (
            "uint16" if self._config["integrated_channel_bitwidth"] == 16 else "uint32"
        )
        channel_file = ChannelFormatFileManager(
            root_path=self._config["directory"],
            data_type=data_type,
            daq_mode=FileDAQModes.Integrated,
            observation_metadata=self._config["observation_metadata"],
        )
        channel_file.set_metadata(
            n_chans=self._config["nof_channels"],
            n_antennas=self._config["nof_antennas"],
            n_pols=self._config["nof_polarisations"],
            n_samples=1,
            station_id=self._config["station_id"],
        )
        self._persisters[DaqModes.INTEGRATED_CHANNEL_DATA] = channel_file

        # Set sampling time
        self._sampling_time[DaqModes.INTEGRATED_CHANNEL_DATA] = self._config[
            "sampling_time"
        ]

        # Set external callback
        self._external_callbacks[DaqModes.INTEGRATED_CHANNEL_DATA] = callback

        logging.info("Started integrated channel data consumer")

    def _start_beam_data_consumer(self, callback: Optional[Callable] = None) -> None:
        """Start beam data consumer
        :param callback: Caller callback
        """

        # Generate configuration for raw consumer
        params = {
            "nof_channels": self._config["nof_beam_channels"],
            "nof_samples": self._config["nof_beam_samples"],
            "nof_tiles": self._config["nof_tiles"],
            "nof_pols": self._config["nof_polarisations"],
            "max_packet_size": self._config["receiver_frame_size"],
        }

        if (
            self._start_consumer(
                "burstbeam", params, self._callbacks[DaqModes.BEAM_DATA]
            )
            != self.Result.Success
        ):
            raise Exception("Failed to start beam data consumer")

        self._running_consumers[DaqModes.BEAM_DATA] = True

        # Create data persister
        beam_file = BeamFormatFileManager(
            root_path=self._config["directory"],
            data_type="complex16",
            daq_mode=FileDAQModes.Burst,
            observation_metadata=self._config["observation_metadata"],
        )

        beam_file.set_metadata(
            n_chans=self._config["nof_beam_channels"],
            n_pols=self._config["nof_polarisations"],
            n_samples=self._config["nof_beam_samples"],
            station_id=self._config["station_id"],
        )
        self._persisters[DaqModes.BEAM_DATA] = beam_file

        # Set sampling time
        self._sampling_time[DaqModes.BEAM_DATA] = 1.0 / self._config["sampling_rate"]

        # Set external callback
        self._external_callbacks[DaqModes.BEAM_DATA] = callback

        logging.info("Started beam data consumer")

    def _start_integrated_beam_data_consumer(
        self, callback: Optional[Callable] = None
    ) -> None:
        """Start integrated beam data consumer
        :param callback: Caller callback
        """

        # Generate configuration for raw consumer
        params = {
            "nof_channels": 384,
            "nof_samples": 1,
            "nof_tiles": self._config["nof_tiles"],
            "nof_beams": self._config["nof_beams"],
            "nof_pols": self._config["nof_polarisations"],
            "max_packet_size": self._config["receiver_frame_size"],
        }

        if (
            self._start_consumer(
                "integratedbeam", params, self._callbacks[DaqModes.INTEGRATED_BEAM_DATA]
            )
            != self.Result.Success
        ):
            raise Exception("Failed to start beam data consumer")
        self._running_consumers[DaqModes.INTEGRATED_BEAM_DATA] = True

        # Create data persister
        self._persisters[DaqModes.INTEGRATED_BEAM_DATA] = []
        beam_file = BeamFormatFileManager(
            root_path=self._config["directory"],
            data_type="uint32",
            daq_mode=FileDAQModes.Integrated,
            observation_metadata=self._config["observation_metadata"],
        )

        beam_file.set_metadata(
            n_chans=384,
            n_pols=self._config["nof_polarisations"],
            n_samples=1,
            n_beams=self._config["nof_beams"],
            station_id=self._config["station_id"],
        )

        self._persisters[DaqModes.INTEGRATED_BEAM_DATA] = beam_file

        # Set sampling time
        self._sampling_time[DaqModes.INTEGRATED_BEAM_DATA] = self._config[
            "sampling_time"
        ]

        # Set external callback
        self._external_callbacks[DaqModes.INTEGRATED_BEAM_DATA] = callback

        logging.info("Started integrated beam data consumer")

    def _start_station_beam_data_consumer(
        self, callback: Optional[Callable] = None
    ) -> None:
        """Start station beam data consumer
        :param callback: Caller callback
        """

        # Generate configuration for raw consumer
        params = {
            "nof_channels": self._config["nof_beam_channels"],
            "nof_samples": self._config["nof_station_samples"],
            "max_packet_size": self._config["receiver_frame_size"],
        }

        if (
            self._start_consumer(
                "stationdata", params, self._callbacks[DaqModes.STATION_BEAM_DATA]
            )
            != self.Result.Success
        ):
            raise Exception("Failed to start station beam data consumer")
        self._running_consumers[DaqModes.STATION_BEAM_DATA] = True

        # Create data persister
        beam_file_mgr = StationBeamFormatFileManager(
            root_path=self._config["directory"],
            data_type="double",
            daq_mode=FileDAQModes.Integrated,
            observation_metadata=self._config["observation_metadata"],
        )

        beam_file_mgr.set_metadata(
            n_chans=self._config["nof_beam_channels"],
            n_pols=self._config["nof_polarisations"],
            n_samples=1,
            station_id=self._config["station_id"],
        )
        self._persisters[DaqModes.STATION_BEAM_DATA] = beam_file_mgr

        # Set sampling time
        self._sampling_time[DaqModes.STATION_BEAM_DATA] = (
            1.0 / self._config["sampling_rate"]
        ) * self._config["nof_station_samples"]

        # Set external callback
        self._external_callbacks[DaqModes.STATION_BEAM_DATA] = callback

        logging.info("Started station beam data consumer")

    def _start_correlator(self, callback: Optional[Callable] = None) -> None:
        """Start correlator
        :param callback: Caller callback
        """

        # Generate configuration for raw consumer
        params = {
            "nof_channels": self._config["nof_correlator_channels"],
            "nof_fine_channels": 1,
            "nof_samples": self._config["nof_correlator_samples"],
            "nof_antennas": self._config["nof_antennas"],
            "nof_tiles": self._config["nof_tiles"],
            "nof_pols": self._config["nof_polarisations"],
            "max_packet_size": self._config["receiver_frame_size"],
        }

        if (
            self._start_consumer(
                "correlator", params, self._callbacks[DaqModes.CORRELATOR_DATA]
            )
            != self.Result.Success
        ):
            raise Exception("Failed to start correlator")
        self._running_consumers[DaqModes.CORRELATOR_DATA] = True

        # Create data persister
        corr_file = CorrelationFormatFileManager(
            root_path=self._config["directory"],
            data_type="complex64",
            observation_metadata=self._config["observation_metadata"],
        )

        nof_baselines = int(
            (self._config["nof_tiles"] * self._config["nof_antennas"] + 1)
            * 0.5
            * self._config["nof_tiles"]
            * self._config["nof_antennas"]
        )

        corr_file.set_metadata(
            n_chans=1,
            n_pols=self._config["nof_polarisations"],
            n_samples=1,
            n_antennas=self._config["nof_tiles"] * self._config["nof_antennas"],
            n_stokes=self._config["nof_polarisations"]
            * self._config["nof_polarisations"],
            n_baselines=nof_baselines,
            station_id=self._config["station_id"],
        )
        self._persisters[DaqModes.CORRELATOR_DATA] = corr_file

        # Set sampling time
        self._sampling_time[DaqModes.CORRELATOR_DATA] = self._config[
            "nof_correlator_samples"
        ] / float(self._config["sampling_rate"])

        # Set external callback
        self._external_callbacks[DaqModes.CORRELATOR_DATA] = callback

        logging.info("Started correlator")

    def _start_antenna_buffer_data_consumer(
        self, callback: Optional[Callable] = None
    ) -> None:
        """Start raw data consumer
        :param callback: Caller callback"""

        # Generate configuration for raw consumer
        params = {
            "nof_antennas": self._config["nof_antennas"],
            "nof_samples": self._config["nof_raw_samples"],
            "nof_tiles": self._config["nof_tiles"],
            "max_packet_size": self._config["receiver_frame_size"],
        }

        # Start raw data consumer
        if (
            self._start_consumer(
                "antennabuffer", params, self._callbacks[DaqModes.ANTENNA_BUFFER]
            )
            != self.Result.Success
        ):
            logging.info("Failed to start antenna buffer consumer")
            raise Exception("Failed to start antenna buffer consumer")
        self._running_consumers[DaqModes.ANTENNA_BUFFER] = True

        # Create data persister
        raw_file = RawFormatFileManager(
            root_path=self._config["directory"],
            daq_mode=FileDAQModes.Burst,
            observation_metadata=self._config["observation_metadata"],
        )

        raw_file.set_metadata(
            n_antennas=self._config["nof_antennas"],
            n_pols=self._config["nof_polarisations"],
            n_samples=self._config["nof_raw_samples"],
            station_id=self._config["station_id"],
        )
        self._persisters[DaqModes.ANTENNA_BUFFER] = raw_file

        # Set external callback
        self._external_callbacks[DaqModes.ANTENNA_BUFFER] = callback

        logging.info("Started antenna buffer consumer")

    def _start_station_beam_acquisition(self):
        """Start station beam acquisition using acquire_station_beam interface"""

        duration = (
            self._config["acquisition_duration"]
            if self._config["acquisition_duration"] > 0
            else 60
        )
        max_filesize = (
            self._config["max_filesize"]
            if self._config["max_filesize"] is not None
            else 1
        )

        # Generate configuration for raw consumer
        params = {
            "base_directory": self._config["directory"],
            "max_file_size": max_filesize,
            "duration": duration,
            "nof_samples": self._config["nof_station_samples"],
            "start_channel": self._config["station_beam_start_channel"],
            "nof_channels": self._config["nof_channels"],
            "interface": self._config["receiver_interface"],
            "ip": self._config["receiver_ip"],
            "dada": self._config["station_beam_dada"],
            "individual": self._config["station_beam_individual_channels"],
            "source": self._config["station_beam_source"],
            "capture_time": self._config["acquisition_start_time"],
        }

        # Start capture
        if self._start_raw_station_acquisition(params) != self.Result.Success:
            logging.error("Failed to start raw station beam capture")
            raise Exception("Failed to start raw station beam capture")
        else:
            logging.info("Started raw station beam capture")

        self._running_consumers[DaqModes.RAW_STATION_BEAM] = True

    def _stop_raw_data_consumer(self) -> None:
        """Stop raw data consumer"""
        self._external_callbacks[DaqModes.RAW_DATA] = None
        if self._stop_consumer("rawdata") != self.Result.Success:
            raise Exception("Failed to stop raw data consumer")
        self._running_consumers[DaqModes.RAW_DATA] = False

        logging.info("Stopped raw data consumer")

    def _stop_channel_data_consumer(self) -> None:
        """Stop channel data consumer"""
        self._external_callbacks[DaqModes.CHANNEL_DATA] = None
        if self._stop_consumer("burstchannel") != self.Result.Success:
            raise Exception("Failed to stop channel data consumer")
        self._running_consumers[DaqModes.CHANNEL_DATA] = False

        logging.info("Stopped channel data consumer")

    def _stop_continuous_channel_data_consumer(self):
        """Stop continuous channel data consumer"""
        self._external_callbacks[DaqModes.CONTINUOUS_CHANNEL_DATA] = None
        if self._stop_consumer("continuouschannel") != self.Result.Success:
            raise Exception("Failed to stop continuous channel data consumer")
        self._running_consumers[DaqModes.CONTINUOUS_CHANNEL_DATA] = False

        logging.info("Stopped continuous channel data consumer")

    def _stop_integrated_channel_data_consumer(self) -> None:
        """Stop integrated channel data consumer"""
        self._external_callbacks[DaqModes.INTEGRATED_CHANNEL_DATA] = None
        if self._stop_consumer("integratedchannel") != self.Result.Success:
            raise Exception("Failed to stop integrated channel data consumer")
        self._running_consumers[DaqModes.INTEGRATED_CHANNEL_DATA] = False

        logging.info("Stopped integrated channel consumer")

    def _stop_beam_data_consumer(self) -> None:
        """Stop beam data consumer"""
        self._external_callbacks[DaqModes.BEAM_DATA] = None
        if self._stop_consumer("burstbeam") != self.Result.Success:
            raise Exception("Failed to stop beam data consumer")
        self._running_consumers[DaqModes.BEAM_DATA] = False

        logging.info("Stopped beam data consumer")

    def _stop_integrated_beam_data_consumer(self) -> None:
        """Stop integrated beam data consumer"""
        self._external_callbacks[DaqModes.INTEGRATED_BEAM_DATA] = None
        if self._stop_consumer("integratedbeam") != self.Result.Success:
            raise Exception("Failed to stop integrated beam data consumer")
        self._running_consumers[DaqModes.INTEGRATED_BEAM_DATA] = False

        logging.info("Stopped integrated beam data consumer")

    def _stop_station_beam_data_consumer(self) -> None:
        """Stop beam data consumer"""
        self._external_callbacks[DaqModes.STATION_BEAM_DATA] = None
        if self._stop_consumer("stationdata") != self.Result.Success:
            raise Exception("Failed to stop station beam data consumer")
        self._running_consumers[DaqModes.STATION_BEAM_DATA] = False

        logging.info("Stopped station beam data consumer")

    def _stop_correlator(self) -> None:
        """Stop correlator consumer"""
        self._external_callbacks[DaqModes.CORRELATOR_DATA] = None
        if self._stop_consumer("correlator") != self.Result.Success:
            raise Exception("Failed to stop correlator")
        self._running_consumers[DaqModes.CORRELATOR_DATA] = False

        logging.info("Stopped correlator")

    def _stop_antenna_buffer_consumer(self) -> None:
        """Stop antenna buffer consumer"""
        self._external_callbacks[DaqModes.ANTENNA_BUFFER] = None
        if self._stop_consumer("antennabuffer") != self.Result.Success:
            raise Exception("Failed to stop antenna buffer consumer")
        self._running_consumers[DaqModes.ANTENNA_BUFFER] = False

        logging.info("Stopped antenna buffer consumer")

    def _stop_station_beam_acquisition(self):
        """Stop acquisition of raw station beam"""
        if self._stop_raw_station_acquisition() != self.Result.Success:
            raise Exception("Failed to stop raw station beam acquisition")
        self._running_consumers[DaqModes.RAW_STATION_BEAM] = False

        logging.info("Stopped station beam capture")

    # ------------------------------------- INITIALISATION -----------------------------------

    def initialise_station_beam(self, filepath=None):
        """Initialise the libraries for acquiring the raw station beam"""

        # Initialise AAVS DAQ library
        logging.info("Initialising station beam libraries")

        # Initialise the DAQ library
        self._initialise_library(filepath)

        # Initialise the station beam library
        self._initialise_station_beam_library(filepath)

        # Set logging callback
        self._call_attach_logger(self._daq_logging_function)

    def initialise_daq(self, filepath=None) -> None:
        """Initialise DAQ library"""

        # Remove any locks
        logging.info("Removing locks on files in output directory")
        os.system("rm -fr %s/*.lock" % self._config["directory"])

        # Initialise AAVS DAQ library
        logging.info("Initialising library")

        # Initialise C++ library
        self._initialise_library(filepath)

        # Set logging callback
        self._call_attach_logger(self._daq_logging_function)

        # Start receiver
        if (
            self._call_start_receiver(
                self._config["receiver_interface"],
                self._config["receiver_ip"],
                self._config["receiver_frame_size"],
                self._config["receiver_frames_per_block"],
                self._config["receiver_nof_blocks"],
                self._config["receiver_nof_threads"],
            )
            != self.Result.Success.value
        ):
            logging.info("Failed to start receiver")
            raise Exception("Failed to start receiver")

        # Set receiver ports
        for port in self._config["receiver_ports"]:
            if self._call_add_receiver_port(port) != self.Result.Success.value:
                logging.info("Failed to set receiver port %d" % port)
                raise Exception("Failed to set receiver port %d" % port)

    def start_daq(
        self,
        daq_modes: Union[DaqModes, List[DaqModes]],
        callbacks: Optional[Union[Callable, List[Callable]]] = None,
        diagnostic_callback: Optional[Callable] = None,
    ) -> None:
        """Start acquiring data for specified modes
        :param daq_modes: List of modes to start, should be from DaqModes
        :param callbacks: List of callbacks, one per mode in daq_modes
        :param diagnostic_callback: Callback for diagnostics
        """

        if type(daq_modes) != list:
            daq_modes = [daq_modes]

        if callbacks is not None and type(callbacks) != list:
            callbacks = [callbacks]
        elif callbacks is None:
            callbacks = [None] * len(daq_modes)

        if callbacks is not None and len(callbacks) != len(daq_modes):
            logging.warning(
                "Number of callback should match number of daq_modes. Ignoring callbacks."
            )
            callbacks = []

        self._external_diagnostic_callback = diagnostic_callback

        # Check all modes
        for i, mode in enumerate(daq_modes):

            # Running in raw data mode
            if DaqModes.RAW_DATA == mode:
                self._start_raw_data_consumer(callbacks[i])

            # Running in integrated data mode
            if DaqModes.INTEGRATED_CHANNEL_DATA == mode:
                self._start_integrated_channel_data_consumer(callbacks[i])

            # Running in continuous channel mode
            if DaqModes.CONTINUOUS_CHANNEL_DATA == mode:
                self._start_continuous_channel_data_consumer(callbacks[i])

            # Running in burst mode
            if DaqModes.CHANNEL_DATA == mode:
                self._start_channel_data_consumer(callbacks[i])

            # Running in tile beam mode
            if DaqModes.BEAM_DATA == mode:
                self._start_beam_data_consumer(callbacks[i])

            # Running in integrated tile beam mode
            if DaqModes.INTEGRATED_BEAM_DATA == mode:
                self._start_integrated_beam_data_consumer(callbacks[i])

            # Running in integrated station beam mode
            if DaqModes.STATION_BEAM_DATA == mode:
                self._start_station_beam_data_consumer(callbacks[i])

            # Running in correlator mode
            if DaqModes.CORRELATOR_DATA == mode:
                self._start_correlator(callbacks[i])

            # Running in antenna buffer mode
            if DaqModes.ANTENNA_BUFFER == mode:
                self._start_antenna_buffer_data_consumer(callbacks[i])

            # Running in acquire station beam mode
            if DaqModes.RAW_STATION_BEAM == mode:
                self._start_station_beam_acquisition()

    def stop_daq(self) -> None:
        """Stop DAQ"""

        # Clear data
        self._buffer_counter = {}
        self._timestamps = {}

        # Link stop consumer functions
        stop_functions = {
            DaqModes.RAW_DATA: self._stop_raw_data_consumer,
            DaqModes.CHANNEL_DATA: self._stop_channel_data_consumer,
            DaqModes.BEAM_DATA: self._stop_beam_data_consumer,
            DaqModes.CONTINUOUS_CHANNEL_DATA: self._stop_continuous_channel_data_consumer,
            DaqModes.INTEGRATED_BEAM_DATA: self._stop_integrated_beam_data_consumer,
            DaqModes.INTEGRATED_CHANNEL_DATA: self._stop_integrated_channel_data_consumer,
            DaqModes.STATION_BEAM_DATA: self._stop_station_beam_data_consumer,
            DaqModes.CORRELATOR_DATA: self._stop_correlator,
            DaqModes.ANTENNA_BUFFER: self._stop_antenna_buffer_consumer,
            DaqModes.RAW_STATION_BEAM: self._stop_station_beam_acquisition,
        }

        # Stop all running consumers
        for k, running in self._running_consumers.items():
            if running:
                stop_functions[k]()

        # Stop DAQ receiver thread
        if self._call_stop_receiver() != self.Result.Success.value:
            raise Exception("Failed to stop receiver")

        logging.info("Stopped DAQ")

    # ------------------------------------- CONFIGURATION ------------------------------------

    def populate_configuration(self, configuration: Dict[str, Any]) -> None:
        """Generate instance configuration object
        :param configuration: Configuration parameters"""

        # Check whether configuration object is a dictionary
        import optparse

        if configuration.__class__ == optparse.Values:
            configuration = vars(configuration)
        elif type(configuration) is not dict:
            raise Exception("Configuration parameters must be a dictionary")

        # Check if invalid parameters were passed in
        invalid_keys = set(configuration.keys()) - (set(self._config.keys()))
        if len(invalid_keys) != 0:
            message = f"Invalid configuration. Keys {invalid_keys} not supported."
            if self._config["logging"]:
                logging.warning(message)
            raise Exception(message)

        # Apply configuration
        for k, v in list(configuration.items()):
            self._config[k] = v

        # Check if data directory exists
        if not os.path.exists(self._config["directory"]):
            if self._config["logging"]:
                logging.info(
                    "Specified data directory [%s] does not exist"
                    % self._config["directory"]
                )
            raise Exception(
                "Specified data directory [%s] does not exist"
                % self._config["directory"]
            )

        # Extract port string and create list of ports
        if type(self._config["receiver_ports"]) is not list:
            self._config["receiver_ports"] = [
                int(x) for x in self._config["receiver_ports"].split(",")
            ]

        # Check if an IP address was provided, and if not get the assigned address to the interface
        if self._config["receiver_ip"] == "":
            try:
                self._config["receiver_ip"] = self._get_ip_address(
                    self._config["receiver_interface"]
                )
            except IOError as e:
                logging.error(
                    "Interface does not exist or could not get it's IP: {}".format(e)
                )
                exit()

        # Check if filesize restriction is set
        if self._config["max_filesize"] is not None:
            aavs_file.AAVSFileManager.FILE_SIZE_GIGABYTES = configuration[
                "max_filesize"
            ]

        # Get metadata
        metadata = {
            "software_version": self._get_software_version(),
            "description": self._config["description"],
        }
        if self._config["station_config"] is not None:
            if os.path.exists(self._config["station_config"]) and os.path.isfile(
                self._config["station_config"]
            ):
                metadata.update(
                    self._get_station_information(self._config["station_config"])
                )
            else:
                logging.warning(
                    "Provided station config file ({}) in invalid, ignoring.".format(
                        self._config["station_config"]
                    )
                )

        # Set metadata
        self._config["observation_metadata"] = metadata

    # ------------------------------------ HELPER FUNCTIONS ----------------------------------

    @staticmethod
    def _get_station_information(station_config):
        """If a station configuration file is provided, connect to
        station and get required information"""

        # Dictionary containing required metadata
        logging.warning(
            "Firmware version metadata is not available in standalone mode."
        )
        metadata = {"firmware_version": 0, "station_config": ""}

        # Grab file content as string and save it as metadata
        with open(station_config) as f:
            metadata["station_config"] = f.read()
        return metadata

    @staticmethod
    def _get_software_version() -> int:
        """Get current software version. This will get the latest git commit hash"""
        try:
            repo = Repo(search_parent_directories=True)
            return repo.head.commit.hexsha
        except Exception:
            logging.warning("Could not get software git hash. Skipping")
            return 0

    def get_configuration(self) -> Dict[str, Any]:
        """Return configuration dictionary"""
        logging.warning(f"the config is {self._config}")
        return self._config

    @staticmethod
    def _get_numpy_from_ctypes(
        pointer: ctypes.POINTER, datatype: Type, nof_values: int
    ) -> np.ndarray:
        """Return a numpy object representing content in memory referenced by pointer
        :param pointer: Pointer to memory
        :param datatype: Data type to case data to
        :param nof_values: Number of value in memory area"""
        value_buffer = ctypes.c_char * np.dtype(datatype).itemsize * nof_values
        return np.frombuffer(
            value_buffer.from_address(ctypes.addressof(pointer.contents)), datatype
        )

    def _logging_callback(self, level: LogLevel, message: str) -> None:
        """Wrapper to logging function in low-level DAQ
        :param level: Logging level
        :param message; Message to log"""
        message = message.decode()

        if level == self.LogLevel.Fatal.value:
            logging.fatal(message)
            sys.exit()
        elif level == self.LogLevel.Error.value:
            logging.error(message)
            sys.exit()
        elif level == self.LogLevel.Warning.value:
            logging.warning(message)
        elif level == self.LogLevel.Info.value:
            logging.info(message)
        elif level == self.LogLevel.Debug.value:
            logging.debug(message)

    @staticmethod
    def _get_ip_address(interface: str) -> str:
        """Helper methode to get the IP address of a specified interface
        :param interface: Network interface name"""
        s = socket.socket(socket.AF_INET, socket.SOCK_DGRAM)
        return socket.inet_ntoa(
            fcntl.ioctl(
                s.fileno(),
                0x8915,  # SIOCGIFADDR
                struct.pack("256s", interface.encode()[:15]),
            )[20:24]
        )

    # ---------------------------- Wrapper to library C++ shared library calls ----------------------------

    def _initialise_station_beam_library(self, filepath: Optional[str] = None) -> None:
        """Wrap AAVS DAQ shared library functionality in ctypes
        :param filepath: Path to library path"""

        def find(filename: str, path: str) -> Union[str, None]:
            """Find a file in a path
            :param filename: File name
            :param path: Path to search in"""
            for root, dirs, files in os.walk(path):
                if filename in files:
                    return os.path.join(root, filename)

            return None

        # This only need to be done once
        if self._station_beam_library is not None:
            return None

        # Load AAVS DAQ shared library
        _library = None
        library_found = False
        if "DAQ_INSTALL" in list(os.environ.keys()):
            # Check if library is in install directory
            if os.path.exists(
                "%s/lib/%s" % (os.environ["DAQ_INSTALL"], "libaavsstationbeam.so")
            ):
                _library = "%s/lib/%s" % (
                    os.environ["DAQ_INSTALL"],
                    "libaavsstationbeam.so",
                )
                library_found = True

        if not library_found:
            _library = find("libaavsstationbeam.so", "/opt/aavs/lib")
            if _library is None:
                _library = find("libaavsstationbeam.so", "/usr/local/lib")
            if _library is None:
                _library = find_library("daq")

        if _library is None:
            raise Exception("AAVS Station Beam library not found")

        # Load library
        self._station_beam_library = ctypes.CDLL(_library)

        # Define start capture
        self._station_beam_library.start_capture.argtypes = [ctypes.c_char_p]
        self._station_beam_library.start_capture.restype = ctypes.c_int

        # Define stop capture
        self._station_beam_library.stop_capture.argtypes = []
        self._station_beam_library.stop_capture.restype = ctypes.c_int

    def _initialise_library(self, filepath: Optional[str] = None) -> None:
        """Wrap AAVS DAQ shared library functionality in ctypes
        :param filepath: Path to library path
        """

        def find(filename: str, path: str) -> Union[str, None]:
            """Find a file in a path
            :param filename: File name
            :param path: Path to search in"""
            for root, dirs, files in os.walk(path):
                if filename in files:
                    return os.path.join(root, filename)

            return None

        # This only need to be done once
        if self._daq_library is not None:
            return None

        # Load AAVS DAQ shared library
        _library = None
        library_found = False
        if "DAQ_INSTALL" in list(os.environ.keys()):
            # Check if library is in install directory
            if os.path.exists("%s/lib/%s" % (os.environ["DAQ_INSTALL"], "libdaq.so")):
                _library = "%s/lib/%s" % (os.environ["DAQ_INSTALL"], "libdaq.so")
                library_found = True

        if not library_found:
            _library = find("libdaq.so", "/opt/aavs/lib")
            if _library is None:
                _library = find("libdaq.so", "/usr/local/lib")
            if _library is None:
                _library = find_library("daq")

        if _library is None:
            raise Exception("AAVS DAQ library not found")

        # Load library
        self._daq_library = ctypes.CDLL(_library)

        # Define attachLogger
        self._daq_library.attachLogger.argtypes = [self.LOGGER_CALLBACK]
        self._daq_library.attachLogger.restype = None

        # Define startReceiver function
        self._daq_library.startReceiver.argtypes = [
            ctypes.c_char_p,
            ctypes.c_char_p,
            ctypes.c_uint32,
            ctypes.c_uint32,
            ctypes.c_uint32,
        ]
        self._daq_library.startReceiver.restype = ctypes.c_int

        # Define startReceiverThreaded function
        self._daq_library.startReceiverThreaded.argtypes = [
            ctypes.c_char_p,
            ctypes.c_char_p,
            ctypes.c_uint32,
            ctypes.c_uint32,
            ctypes.c_uint32,
            ctypes.c_uint32,
        ]
        self._daq_library.startReceiverThreaded.restype = ctypes.c_int

        # Define stopReceiver function
        self._daq_library.stopReceiver.argtypes = []
        self._daq_library.stopReceiver.restype = ctypes.c_int

        # Define loadConsumer function
        self._daq_library.loadConsumer.argtypes = [ctypes.c_char_p, ctypes.c_char_p]
        self._daq_library.loadConsumer.restype = ctypes.c_int

        # Define initialiseConsumer function
        self._daq_library.initialiseConsumer.argtypes = [
            ctypes.c_char_p,
            ctypes.c_char_p,
        ]
        self._daq_library.initialiseConsumer.restype = ctypes.c_int

        # Define startConsumer function
        self._daq_library.startConsumer.argtypes = [ctypes.c_char_p, self.DATA_CALLBACK, self.DIAGNOSTIC_CALLBACK]
        self._daq_library.startConsumer.restype = ctypes.c_int

        # Define startConsumer function
        self._daq_library.startConsumerDynamic.argtypes = [
            ctypes.c_char_p,
            self.DYNAMIC_DATA_CALLBACK,
        ]
        self._daq_library.startConsumerDynamic.restype = ctypes.c_int

        # Define stopConsumer function
        self._daq_library.stopConsumer.argtypes = [ctypes.c_char_p]
        self._daq_library.stopConsumer.restype = ctypes.c_int

        # Locate aavsdaq.so
        if filepath is not None:
            aavsdaq_library = filepath
        else:
            daq_install_path = os.environ.get("DAQ_INSTALL", "/opt/aavs")
            aavsdaq_library = find("libaavsdaq.so", f"{daq_install_path}/lib")
            if aavsdaq_library is None:
                aavsdaq_library = find("libaavsdaq.so", "/usr/local/lib")
            if aavsdaq_library is None:
                aavsdaq_library = find_library("aavsdaq")

        self._daq_library_path = aavsdaq_library.encode()

    # ------------- Function wrappers to library ---------------------------

    def _call_attach_logger(self, logging_callback: Callable) -> None:
        """Attach logger
        :param logging_callback: Function which will process logs"""
        self._daq_library.attachLogger(logging_callback)

    def _call_start_receiver(
        self,
        interface: str,
        ip: str,
        frame_size: int,
        frames_per_block: int,
        nof_blocks: int,
        nof_threads: int,
    ) -> Result:
        """Start network receiver thread
        :param ip: IP address
        :param interface: Interface name
        :param frame_size: Maximum frame size
        :param frames_per_block: Frames per block
        :param nof_blocks: Number of blocks
        :param nof_threads: Number of receiver threads
        :return: Return code
        """
        return self._daq_library.startReceiverThreaded(
            interface.encode(),
            ip.encode(),
            frame_size,
            frames_per_block,
            nof_blocks,
            nof_threads,
        )

    def _call_stop_receiver(self) -> Result:
        """Stop network receiver thread"""
        return self._daq_library.stopReceiver()

    def _call_add_receiver_port(self, port: int):
        """Add receive port to receiver
        :param port: Port number
        :return: Return code
        """
        return self._daq_library.addReceiverPort(port)

    def _start_consumer(
        self,
        consumer: str,
        configuration: Dict[str, Any],
        callback: Optional[Callable] = None,
        dynamic_callback: Optional[bool] = False,
    ) -> Result:
        """Start consumer
        :param consumer: String representation of consumer
        :param configuration: Dictionary containing consumer configuration
        :param callback: Callback function
        :return: Return code"""

        # Change str type
        consumer = consumer.encode()

        # Load consumer
        res = self._daq_library.loadConsumer(self._daq_library_path, consumer)
        if res != self.Result.Success.value:
            return self.Result.Failure

        # Generate JSON from configuration and initialise consumer
        res = self._daq_library.initialiseConsumer(
            consumer, json.dumps(configuration).encode()
        )
        if res != self.Result.Success.value:
            return self.Result.Failure

        # Start consumer
<<<<<<< HEAD
        res = self._daq_library.startConsumer(consumer, callback, self._daq_diagnostic_callback)
=======
        if dynamic_callback:
            res = self._daq_library.startConsumerDynamic(consumer, callback)
        else:
            res = self._daq_library.startConsumer(consumer, callback)
>>>>>>> 9032a3f9
        if res != self.Result.Success.value:
            return self.Result.Failure

        return self.Result.Success

    def _stop_consumer(self, consumer: str):
        """Stop raw data consumer
        :return: Return code
        """

        # Change string type
        consumer = consumer.encode()

        if self._daq_library.stopConsumer(consumer) == self.Result.Success.value:
            return self.Result.Success
        else:
            return self.Result.Failure

    def _start_raw_station_acquisition(self, configuration: Dict[str, Any]):
        """Start receiving raw station beam data"""
        if (
            self._station_beam_library.start_capture(json.dumps(configuration).encode())
            == self.Result.Success.value
        ):
            return self.Result.Success
        else:
            return self.Result.Failure

    def _stop_raw_station_acquisition(self):
        """Stop receiving raw station beam data"""
        if self._station_beam_library.stop_capture() == self.Result.Success.value:
            return self.Result.Success
        else:
            return self.Result.Failure


# Script main entry point
if __name__ == "__main__":
    # When running as a script, this import is required
    # Use OptionParse to get command-line arguments
    from optparse import OptionParser
    from sys import argv

    parser = OptionParser(usage="usage: %daq_receiver [options]")

    parser.add_option(
        "-a",
        "--nof_antennas",
        action="store",
        dest="nof_antennas",
        type="int",
        default=16,
        help="Number of antennas [default: 16]",
    )
    parser.add_option(
        "-c",
        "--nof_channels",
        action="store",
        dest="nof_channels",
        type="int",
        default=512,
        help="Number of channels [default: 512]",
    )
    parser.add_option(
        "-b",
        "--nof_beams",
        action="store",
        dest="nof_beams",
        type="int",
        default=1,
        help="Number of beams [default: 1]",
    )
    parser.add_option(
        "-p",
        "--nof_pols",
        action="store",
        dest="nof_polarisations",
        type="int",
        default=2,
        help="Number of polarisations [default: 2]",
    )
    parser.add_option(
        "-t",
        "--nof_tiles",
        action="store",
        dest="nof_tiles",
        type="int",
        default=1,
        help="Number of tiles in the station [default: 1]",
    )
    parser.add_option(
        "",
        "--raw_samples",
        action="store",
        dest="nof_raw_samples",
        type="int",
        default=32768,
        help="Number of raw antennas samples per buffer (requires "
        "different firmware to change [default: 32768]",
    )
    parser.add_option(
        "",
        "--raw_rms_threshold",
        action="store",
        dest="raw_rms_threshold",
        type="int",
        default=-1,
        help="Only save raw data if RMS exceeds provided threshold [default: -1, do not threshold]",
    )
    parser.add_option(
        "",
        "--channel_samples",
        action="store",
        dest="nof_channel_samples",
        type="int",
        default=1024,
        help="Number of channelised spectra per buffer [default: 1024]",
    )
    parser.add_option(
        "",
        "--correlator_samples",
        action="store",
        dest="nof_correlator_samples",
        type="int",
        default=1835008,
        help="Number of channel samples for correlation per buffer [default: 1835008]",
    )
    parser.add_option(
        "",
        "--beam_samples",
        action="store",
        dest="nof_beam_samples",
        type="int",
        default=42,
        help="Number of beam samples per buffer (requires different firmware to "
        "change [default: 42]",
    )
    parser.add_option(
        "",
        "--station_samples",
        action="store",
        dest="nof_station_samples",
        type="int",
        default=262144,
        help="Number of station beam samples per buffer [default: 262144]",
    )
    parser.add_option(
        "",
        "--correlator-channels",
        action="store",
        dest="nof_correlator_channels",
        type="int",
        default=1,
        help="Number of channels to channelise into before correlation. Only "
        "used in correlator more [default: 1]",
    )
    parser.add_option(
        "",
        "--sampling_time",
        action="store",
        dest="sampling_time",
        type="float",
        default=1.1325,
        help="Sampling time in s (required for -I and -D) [default: 1.1325s]",
    )
    parser.add_option(
        "",
        "--sampling_rate",
        action="store",
        dest="sampling_rate",
        type="float",
        default=(800e6 / 2.0) * (32.0 / 27.0) / 512.0,
        help="FPGA sampling rate [default: {:,.2e}]".format(
            (800e6 / 2.0) * (32.0 / 27.0) / 512.0
        ),
    )
    parser.add_option(
        "",
        "--oversampling_factor",
        action="store",
        dest="oversampling_factor",
        type="float",
        default=32.0 / 27.0,
        help="Oversampling factor [default: 32/27]",
    )
    parser.add_option(
        "",
        "--continuous_period",
        action="store",
        dest="continuous_period",
        type="int",
        default=0,
        help="Number of elapsed seconds between successive dumps of continuous "
        "channel data [default: 0 (dump everything)",
    )
    parser.add_option(
        "",
        "--integrated_channel_bitwidth",
        action="store",
        dest="integrated_channel_bitwidth",
        type=int,
        default=16,
        help="Bit width of integrated channel data",
    )
    parser.add_option(
        "",
        "--continuous_channel_bitwidth",
        action="store",
        dest="continuous_channel_bitwidth",
        type=int,
        default=16,
        help="Bit width of continuous channel data",
    )
    parser.add_option(
        "",
        "--append_integrated",
        action="store_false",
        dest="append_integrated",
        default=True,
        help="Append integrated data in the same file (default: True",
    )
    parser.add_option(
        "",
        "--persist_all_buffers",
        action="store_true",
        dest="persist_all_buffers",
        default=False,
        help="Do not ignore the first 3 received buffers for continuous channel data. (default: False",
    )
    parser.add_option(
        "--raw_station_beam_start_channel",
        action="store",
        dest="station_beam_start_channel",
        type=int,
        default=0,
        help="Start channel ID for raw station beam [default: 0]",
    )
    parser.add_option(
        "--raw_station_beam_source",
        dest="station_beam_source",
        action="store",
        default="",
        help='Station beam observed source [default = ""]',
    )

    # Receiver options
    parser.add_option(
        "-P",
        "--receiver_ports",
        action="store",
        dest="receiver_ports",
        default="4660",
        help="Comma seperated UDP ports to listen on [default: 4660,4661]",
    )
    parser.add_option(
        "-i",
        "--receiver_interface",
        action="store",
        dest="receiver_interface",
        default="eth0",
        help="Receiver interface [default: eth0]",
    )
    parser.add_option(
        "",
        "--receiver-ip",
        action="store",
        dest="receiver_ip",
        default="",
        help="IP to bind to in case of multiples virtual interfaces [default: automatic]",
    )
    parser.add_option(
        "",
        "--beam_channels",
        action="store",
        dest="nof_beam_channels",
        type="int",
        default=384,
        help="Number of channels in beam data [default: 384]",
    )
    parser.add_option(
        "",
        "--receiver_frame_size",
        action="store",
        dest="receiver_frame_size",
        type="int",
        default=9000,
        help="Receiver frame size [default: 9000]",
    )
    parser.add_option(
        "",
        "--receiver_frames_per_block",
        action="store",
        dest="receiver_frames_per_block",
        type="int",
        default=32,
        help="Receiver frames per block [default: 32]",
    )
    parser.add_option(
        "",
        "--receiver_nof_blocks",
        action="store",
        dest="receiver_nof_blocks",
        type="int",
        default=256,
        help="Receiver number of blocks [default: 256]",
    )
    parser.add_option(
        "",
        "--receiver_nof_threads",
        action="store",
        dest="receiver_nof_threads",
        type="int",
        default=1,
        help="Receiver number of threads [default: 1]",
    )

    # Operation modes
    parser.add_option(
        "-R",
        "--read_raw_data",
        action="store_true",
        dest="read_raw_data",
        default=False,
        help="Read raw data [default: False]",
    )
    parser.add_option(
        "-B",
        "--read_beam_data",
        action="store_true",
        dest="read_beam_data",
        default=False,
        help="Read beam data [default: False]",
    )
    parser.add_option(
        "-I",
        "--read_integrated_beam_data",
        action="store_true",
        dest="integrated_beam",
        default=False,
        help="Read integrated beam data [default: False]",
    )
    parser.add_option(
        "-S",
        "--read_station_beam_data",
        action="store_true",
        dest="station_beam",
        default=False,
        help="Read station beam data [default: False]",
    )
    parser.add_option(
        "--read_raw_station_beam_data",
        action="store_true",
        dest="raw_station_beam",
        default=False,
        help="Read raw station beam data, uses acquire_station_beam. This mode cannot"
        "be used with any other mode [default: False]",
    )
    parser.add_option(
        "-C",
        "--read_channel_data",
        action="store_true",
        dest="read_channel_data",
        default=False,
        help="Read channelised data [default: False]",
    )
    parser.add_option(
        "-X",
        "--read_continuous_channel_data",
        action="store_true",
        dest="continuous_channel",
        default=False,
        help="Read continuous channel data [default: False]",
    )
    parser.add_option(
        "-D",
        "--read_integrated_channel_data",
        action="store_true",
        dest="integrated_channel",
        default=False,
        help="Read integrated channel data[default: False]",
    )
    parser.add_option(
        "-K",
        "--correlator",
        action="store_true",
        dest="correlator",
        default=False,
        help="Perform correlator [default: False]",
    )
    parser.add_option(
        "-A",
        "--antenna_buffer",
        action="store_true",
        dest="antenna_buffer",
        default=False,
        help="Read antenna buffer data [default:False",
    )

    # Persister options
    parser.add_option(
        "-d",
        "--data-directory",
        action="store",
        dest="directory",
        default=".",
        help="Parent directory where data will be stored [default: current directory]",
    )
    parser.add_option(
        "--disable-writing-to-disk",
        action="store_false",
        dest="write_to_disk",
        default=True,
        help="Write files to disk [default: Enabled]",
    )
    parser.add_option(
        "-m",
        "--max-filesize",
        "--max-filesize_gb",
        action="store",
        dest="max_filesize",
        default=None,
        type="float",
        help="Maximum file size in GB, set 0 to save each data set to a separate "
        "hdf5 file [default: 4 GB]",
    )
    parser.add_option(
        "--store_as_dada",
        action="store_true",
        dest="station_beam_dada",
        default=False,
        help="Save raw station beam data as dada files [default: False]",
    )
    parser.add_option(
        "--individual_station_channels",
        action="store_true",
        dest="station_beam_individual_channels",
        default=False,
        help="Store raw station beam channels individually [default: False]",
    )
    parser.add_option(
        "--disable-logging",
        action="store_false",
        dest="logging",
        default=True,
        help="Disable logging [default: Enabled]",
    )

    # Observation options
    parser.add_option(
        "--daq_library",
        action="store",
        dest="daq_library",
        default=None,
        help="Directly specify the AAVS DAQ library to use",
    )
    parser.add_option(
        "--description",
        action="store",
        dest="description",
        default="",
        help="Observation description, stored in file metadata (default: " ")",
    )
    parser.add_option(
        "--station-config",
        action="store",
        dest="station_config",
        default=None,
        help="Station configuration file, to extract additional metadata (default: None)",
    )
    parser.add_option(
        "--station_id",
        action="store",
        dest="station_id",
        default=0,
        help="Station ID. (default: 0)",
    )
    parser.add_option(
        "--acquisition_duration",
        "--runtime",
        "--duration",
        "--dt",
        action="store",
        dest="acquisition_duration",
        default=-1,
        help="Duration of data acquisition in seconds [default: %default]",
        type="int",
    )
    parser.add_option(
        "--acquisition_start_time",
        "--start_time",
        "--st",
        action="store",
        dest="acquisition_start_time",
        default=-1,
        help="Specify acquisition start time, only for continuous channelised data [default: %default]",
        type="int",
    )

    (config, args) = parser.parse_args(argv[1:])

    # Set current thread name
    threading.current_thread().name = "DAQ"

    if config.max_filesize is not None:
        aavs_file.AAVSFileManager.FILE_SIZE_GIGABYTES = config.max_filesize

    # Generate DAQ config
    daq_config = {}
    for key in config.__dict__.keys():
        modes = [
            "read_raw_data",
            "read_beam_data",
            "integrated_beam",
            "station_beam",
            "read_channel_data",
            "continuous_channel",
            "integrated_channel",
            "correlator",
            "antenna_buffer",
            "raw_station_beam",
        ]
        if key not in modes:
            daq_config[key] = getattr(config, key)

    # Create DAQ instance
    daq_instance = DaqReceiver()

    # Populate configuration
    daq_instance.populate_configuration(daq_config)

    # Check if any mode was chosen
    if not any(
        [
            config.read_beam_data,
            config.read_channel_data,
            config.read_raw_data,
            config.correlator,
            config.antenna_buffer,
            config.continuous_channel,
            config.integrated_beam,
            config.integrated_channel,
            config.raw_station_beam,
        ]
    ):
        logging.error("No DAQ mode was set. Exiting")
        exit(0)

    # If reading raw station beam, no other modes can be selected
    if config.raw_station_beam and any(
        [
            config.read_beam_data,
            config.read_channel_data,
            config.read_raw_data,
            config.correlator,
            config.continuous_channel,
            config.integrated_beam,
            config.integrated_channel,
            config.station_beam,
            config.antenna_buffer,
        ]
    ):
        logging.error("Raw station beam mode has to be used in isolation")
        exit(0)

    # Initialise library
    if config.raw_station_beam:
        daq_instance.initialise_station_beam()
    else:
        daq_instance.initialise_daq(config.daq_library)

    # Generate list of modes to start
    modes_to_start = []
    if config.read_raw_data:
        modes_to_start.append(DaqModes.RAW_DATA)

    if config.integrated_channel:
        modes_to_start.append(DaqModes.INTEGRATED_CHANNEL_DATA)

    if config.continuous_channel:
        modes_to_start.append(DaqModes.CONTINUOUS_CHANNEL_DATA)

    if config.read_channel_data:
        modes_to_start.append(DaqModes.CHANNEL_DATA)

    if config.read_beam_data:
        modes_to_start.append(DaqModes.BEAM_DATA)

    if config.integrated_beam:
        modes_to_start.append(DaqModes.INTEGRATED_BEAM_DATA)

    if config.station_beam:
        modes_to_start.append(DaqModes.STATION_BEAM_DATA)

    if config.correlator:
        modes_to_start.append(DaqModes.CORRELATOR_DATA)

    if config.antenna_buffer:
        modes_to_start.append(DaqModes.ANTENNA_BUFFER)

    if config.raw_station_beam:
        modes_to_start.append(DaqModes.RAW_STATION_BEAM)

    # Start acquiring
    daq_instance.start_daq(modes_to_start)

    logging.info("Ready to receive data. Enter 'q' to quit")

    # Signal handler for handling Ctrl-C
    def _signal_handler(_, __):
        logging.info("Ctrl-C detected. Please press 'q' then Enter to quit")

    # Setup signal handler
    signal.signal(signal.SIGINT, _signal_handler)

    if config.acquisition_duration > 0:
        logging.info(
            "Collecting data for {} seconds requested".format(
                config.acquisition_duration
            )
        )
        time.sleep(config.acquisition_duration)
    else:
        # If acquisition time interval is not explicitly specified will wait for "quit" command from the command line
        # wait until "q" is input
        while input("").strip().upper() != "Q":
            pass

    # Stop all running consumers and DAQ
    daq_instance.stop_daq()<|MERGE_RESOLUTION|>--- conflicted
+++ resolved
@@ -52,8 +52,6 @@
 
         _fields_ = [("x", ctypes.c_int32), ("y", ctypes.c_int32)]
 
-<<<<<<< HEAD
-
     class Diagnostic(ctypes.Structure):
         """Diagnostic structure definition"""
 
@@ -62,8 +60,6 @@
             ("lost_pushes", ctypes.c_size_t),
         ]
 
-
-=======
     class ChannelMetadata(ctypes.Structure):
         _fields_ = [
             ("tile", ctypes.c_int16),
@@ -71,7 +67,6 @@
             ("nof_packets", ctypes.c_uint32),
         ]
 
->>>>>>> 9032a3f9
     class DataType(Enum):
         """DataType enumeration"""
 
@@ -106,15 +101,14 @@
         ctypes.c_uint32,
         ctypes.c_uint32,
     )
+
+    DIAGNOSTIC_CALLBACK = ctypes.CFUNCTYPE(None, ctypes.POINTER(ctypes.c_void_p))
+
     DYNAMIC_DATA_CALLBACK = ctypes.CFUNCTYPE(
         None,
         ctypes.POINTER(ctypes.c_void_p),
         ctypes.c_double,
         ctypes.POINTER(ctypes.c_void_p),
-    )
-
-    DIAGNOSTIC_CALLBACK = ctypes.CFUNCTYPE(
-        None, ctypes.POINTER(ctypes.c_void_p)
     )
 
     # Define logging callback wrapper
@@ -217,7 +211,9 @@
         self._daq_logging_function = self.LOGGER_CALLBACK(self._logging_callback)
 
         # Pointer to diagnostic function forwarded by low-level DAQ
-        self._daq_diagnostic_callback = self.DIAGNOSTIC_CALLBACK(self._diagnostic_callback)
+        self._daq_diagnostic_callback = self.DIAGNOSTIC_CALLBACK(
+            self._diagnostic_callback
+        )
 
         # Keep track of which data consumers are running
         self._running_consumers = {}
@@ -247,7 +243,6 @@
                     diagnostic.ringbuffer_occupancy, diagnostic.lost_pushes
                 )
             )
-
 
     # --------------------------------------- CONSUMERS --------------------------------------
 
@@ -1858,7 +1853,11 @@
         self._daq_library.initialiseConsumer.restype = ctypes.c_int
 
         # Define startConsumer function
-        self._daq_library.startConsumer.argtypes = [ctypes.c_char_p, self.DATA_CALLBACK, self.DIAGNOSTIC_CALLBACK]
+        self._daq_library.startConsumer.argtypes = [
+            ctypes.c_char_p,
+            self.DATA_CALLBACK,
+            self.DIAGNOSTIC_CALLBACK,
+        ]
         self._daq_library.startConsumer.restype = ctypes.c_int
 
         # Define startConsumer function
@@ -1959,14 +1958,14 @@
             return self.Result.Failure
 
         # Start consumer
-<<<<<<< HEAD
-        res = self._daq_library.startConsumer(consumer, callback, self._daq_diagnostic_callback)
-=======
         if dynamic_callback:
-            res = self._daq_library.startConsumerDynamic(consumer, callback)
+            res = self._daq_library.startConsumerDynamic(
+                consumer, callback, self._daq_diagnostic_callback
+            )
         else:
-            res = self._daq_library.startConsumer(consumer, callback)
->>>>>>> 9032a3f9
+            res = self._daq_library.startConsumer(
+                consumer, callback, self._daq_diagnostic_callback
+            )
         if res != self.Result.Success.value:
             return self.Result.Failure
 
