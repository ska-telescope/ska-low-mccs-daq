--- conflicted
+++ resolved
@@ -9,10 +9,6 @@
 
 version_info = {
     "name": "ska_low_mccs_daq",
-<<<<<<< HEAD
-    "version": "3.3.0",
-=======
     "version": "4.1.2",
->>>>>>> 170111c3
     "description": ("Data Acquisition as part of the MCCS subsystem"),
 }