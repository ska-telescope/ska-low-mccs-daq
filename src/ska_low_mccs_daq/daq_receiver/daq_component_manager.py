# -*- coding: utf-8 -*-
#
# This file is part of the SKA Low MCCS project
#
#
# Distributed under the terms of the BSD 3-clause new license.
# See LICENSE for more info.
"""This module implements component management for DaqReceivers."""
from __future__ import annotations

import json
import logging
import threading
from typing import Any, Callable, Optional

<<<<<<< HEAD
import grpc
from google.protobuf.json_format import MessageToDict
from ska_control_model import (
    CommunicationStatus,
    PowerState,
    ResultCode,
    TaskStatus,
)
from ska_low_mccs_common.component import check_communicating
from ska_tango_base.executor import TaskExecutorComponentManager

from ..gRPC_server import daq_pb2, daq_pb2_grpc
=======
from ska_control_model import CommunicationStatus, ResultCode, TaskStatus
from ska_low_mccs_common.component import (
    MccsComponentManager,
    check_communicating,
)
from ska_low_mccs_daq_interface import DaqClient
>>>>>>> bbea8721

__all__ = ["DaqComponentManager"]


# pylint: disable=abstract-method,too-many-instance-attributes
class DaqComponentManager(TaskExecutorComponentManager):
    """A component manager for a DaqReceiver."""

    # pylint: disable=too-many-arguments
    def __init__(
        self: DaqComponentManager,
        daq_id: int,
        receiver_interface: str,
        receiver_ip: str,
        receiver_ports: str,
        daq_address: str,
        consumers_to_start: str,
        logger: logging.Logger,
        max_workers: int,
        communication_state_callback: Callable[[CommunicationStatus], None],
        component_state_callback: Callable[..., None],
        received_data_callback: Callable[[str, str], None],
    ) -> None:
        """
        Initialise a new instance of DaqComponentManager.

        :param daq_id: The ID of this DaqReceiver.
        :param receiver_interface: The interface this DaqReceiver is to watch.
        :param receiver_ip: The IP address of this DaqReceiver.
        :param receiver_ports: The port this DaqReceiver is to watch.
        :param daq_address: the address of the DAQ receiver.
            This is dependent on the communication mechanism used.
            For gRPC, this is the channel.
        :param consumers_to_start: The default consumers to be started.
        :param logger: the logger to be used by this object.
        :param max_workers: the maximum worker threads for the slow commands
            associated with this component manager.
        :param communication_state_callback: callback to be
            called when the status of the communications channel between
            the component manager and its component changes
        :param component_state_callback: callback to be
            called when the component state changes
        :param received_data_callback: callback to be called when data is
            received from a tile
        """
        self._power_state_lock = threading.RLock()
        self._power_state: Optional[PowerState] = None
        self._faulty: Optional[bool] = None
        self._consumers_to_start: str = "Daqmodes.INTEGRATED_CHANNEL_CONSUMER"
        self._receiver_started: bool = False
        self._daq_id = str(daq_id).zfill(3)
        self._receiver_interface = receiver_interface
        self._receiver_ip = receiver_ip
        self._receiver_ports = receiver_ports
        self._received_data_callback = received_data_callback
        self._set_consumers_to_start(consumers_to_start)
        self._daq_client = DaqClient(daq_address)

        super().__init__(
            logger,
            communication_state_callback,
            component_state_callback,
            max_workers=max_workers,
            power=None,
            fault=None,
        )

    def start_communicating(self: DaqComponentManager) -> None:
        """Establish communication with the DaqReceiver components."""
<<<<<<< HEAD
        if self.communication_state == CommunicationStatus.ESTABLISHED:
            return
        if self.communication_state == CommunicationStatus.DISABLED:
            self._update_communication_state(CommunicationStatus.NOT_ESTABLISHED)

        # Do things that might need to be done.
        try:
            with grpc.insecure_channel(self._grpc_channel) as channel:
                stub = daq_pb2_grpc.DaqStub(channel)
                configuration = json.dumps(self._get_default_config())
                response = stub.InitDaq(daq_pb2.configDaqRequest(config=configuration))

                # Anticipated "normal" operation.
                if response.result_code in [ResultCode.OK, ResultCode.REJECTED]:
                    if self._faulty:
                        if self._component_state_callback is not None:
                            self._component_state_callback(fault=False)
                    self.logger.info(response.message)
                else:
                    self.logger.error(
                        "InitDaq failed with response: %i: %s",
                        response.result_code,
                        response.message,
                    )
        # pylint: disable=broad-except
        except Exception as e:
            if self._component_state_callback is not None:
                self._component_state_callback(fault=True)
=======
        super().start_communicating()
        try:
            configuration = json.dumps(self._get_default_config())

            response = self._daq_client.initialise(configuration)
            self.logger.info(response["message"])
        except Exception as e:  # pylint: disable=broad-except
            self.component_state_changed_callback({"fault": True})
>>>>>>> bbea8721
            self.logger.error("Caught exception in start_communicating: %s", e)

        self._update_communication_state(CommunicationStatus.ESTABLISHED)

    def stop_communicating(self: DaqComponentManager) -> None:
        """Break off communication with the DaqReceiver components."""
        if self.communication_state == CommunicationStatus.DISABLED:
            return
        self._update_communication_state(CommunicationStatus.DISABLED)
        self._update_component_state(power=None, fault=None)

    def _get_default_config(self: DaqComponentManager) -> dict[str, Any]:
        """
        Retrieve and return a default DAQ configuration.

        :return: A DAQ configuration.
        """
        daq_config = {
            "nof_antennas": 16,
            "nof_channels": 512,
            "nof_beams": 1,
            "nof_polarisations": 2,
            "nof_tiles": 1,
            "nof_raw_samples": 32768,
            "raw_rms_threshold": -1,
            "nof_channel_samples": 1024,
            "nof_correlator_samples": 1835008,
            "nof_correlator_channels": 1,
            "continuous_period": 0,
            "nof_beam_samples": 42,
            "nof_beam_channels": 384,
            "nof_station_samples": 262144,
            "append_integrated": True,
            "sampling_time": 1.1325,
            "sampling_rate": (800e6 / 2.0) * (32.0 / 27.0) / 512.0,
            "oversampling_factor": 32.0 / 27.0,
            "receiver_ports": self._receiver_ports,
            "receiver_interface": self._receiver_interface,
            "receiver_ip": self._receiver_ip,
            "receiver_frame_size": 8500,
            "receiver_frames_per_block": 32,
            "receiver_nof_blocks": 256,
            "receiver_nof_threads": 1,
            "directory": ".",
            "logging": True,
            "write_to_disk": True,
            "station_config": None,
            "max_filesize": None,
            "acquisition_duration": -1,
            "acquisition_start_time": -1,
            "description": "",
            "observation_metadata": {},  # This is populated automatically
        }
        return daq_config

    @check_communicating
    def get_configuration(self: DaqComponentManager) -> dict[str, str]:
        """
        Get the active configuration from DAQ.

        :return: The configuration in use by the DaqReceiver instance.
        """
        return self._daq_client.get_configuration()

    def _set_consumers_to_start(
        self: DaqComponentManager, consumers_to_start: str
    ) -> tuple[ResultCode, str]:
        """
        Set default consumers to start.

        Set consumers to be started when `start_daq` is called
            without specifying a consumer.

        :param consumers_to_start: A string containing a comma separated
            list of DaqModes.

        :return: A tuple containing a return code and a string
            message indicating status. The message is for
            information purpose only.
        """
        self._consumers_to_start = consumers_to_start
        return (ResultCode.OK, "SetConsumers command completed OK")

    @check_communicating
    def configure_daq(
        self: DaqComponentManager,
        daq_config: str,
    ) -> tuple[ResultCode, str]:
        """
        Apply a configuration to the DaqReceiver.

        :param daq_config: A json containing configuration settings.

        :return: A tuple containing a return code and a string
            message indicating status. The message is for
            information purpose only.
        """
        self.logger.info("Configuring DAQ receiver.")
        result_code, message = self._daq_client.configure_daq(daq_config)
        if result_code == ResultCode.OK:
            self.logger.info("DAQ receiver configuration complete.")
        else:
            self.logger.error(f"Configure failed with response: {result_code}")
        return result_code, message

    @check_communicating
    def start_daq(
        self: DaqComponentManager,
        modes_to_start: str,
        task_callback: Optional[Callable] = None,
    ) -> tuple[TaskStatus, str]:
        """
        Start data acquisition with the current configuration.

        Extracts the required consumers from configuration and starts
        them.

        :param modes_to_start: A comma separated string of daq modes.
        :param task_callback: Update task state, defaults to None

        :return: a task status and response message
        """
        return self.submit_task(
            self._start_daq,
            args=[modes_to_start],
            task_callback=task_callback,
        )

    def _start_daq(
        self: DaqComponentManager,
        modes_to_start: str,
        task_callback: Optional[Callable],
        task_abort_event: Optional[threading.Event] = None,
    ) -> None:
        """
        Start DAQ on the gRPC server, stream response.

        This will request the gRPC server to send a streamed response,
        We can then loop through the responses and respond. The reason we use
        a streamed response rather than a callback is there is no
        obvious way to register a callback mechanism in gRPC.

        :param modes_to_start: A comma separated string of daq modes.
        :param task_callback: Update task state, defaults to None
        :param task_abort_event: Check for abort, defaults to None

        :return: none
        """
        if task_callback:
            task_callback(status=TaskStatus.QUEUED)
        try:
            modes_to_start = modes_to_start or self._consumers_to_start
            for response in self._daq_client.start_daq(modes_to_start):
                if task_callback:
                    task_callback(
                        status=response["status"],
                        result=response["message"],
                    )
                if "files" in response:
                    files_written = response["files"]
                    data_types_received = response["types"]
                    self.logger.info(
                        f"File: {files_written}, Type: {data_types_received}"
                    )
                    self._received_data_callback(data_types_received, files_written)
        except Exception as e:  # pylint: disable=broad-exception-caught  # XXX
            if task_callback:
                task_callback(status=TaskStatus.FAILED, result=f"Exception: {e}")
            return

    @check_communicating
    def stop_daq(
        self: DaqComponentManager,
        task_callback: Optional[Callable] = None,
    ) -> tuple[ResultCode, str]:
        """
        Stop data acquisition.

        Stops the DAQ receiver and all running consumers.

        :param task_callback: Update task state, defaults to None
        :return: a task status and response message
        """
        self.logger.debug("Entering stop_daq")
        if task_callback:
            task_callback(status=TaskStatus.IN_PROGRESS)

        result_code, message = self._daq_client.stop_daq()
        if task_callback:
            if result_code == ResultCode.OK:
                task_callback(status=TaskStatus.COMPLETED)
            else:
                task_callback(status=TaskStatus.FAILED)
        return (result_code, message)

    @check_communicating
    def daq_status(
        self: DaqComponentManager,
        task_callback: Optional[Callable] = None,
    ) -> str:
        """
        Provide status information for this MccsDaqReceiver.

        :param task_callback: Update task state, defaults to None
        :return: a task status and response message
        """
        self.logger.debug("Entering daq_status")
        if task_callback:
            task_callback(status=TaskStatus.IN_PROGRESS)

        status = self._daq_client.get_status()
        if task_callback:
            task_callback(status=TaskStatus.COMPLETED)
        return status<|MERGE_RESOLUTION|>--- conflicted
+++ resolved
@@ -13,27 +13,12 @@
 import threading
 from typing import Any, Callable, Optional
 
-<<<<<<< HEAD
-import grpc
-from google.protobuf.json_format import MessageToDict
-from ska_control_model import (
-    CommunicationStatus,
-    PowerState,
-    ResultCode,
-    TaskStatus,
-)
-from ska_low_mccs_common.component import check_communicating
-from ska_tango_base.executor import TaskExecutorComponentManager
-
-from ..gRPC_server import daq_pb2, daq_pb2_grpc
-=======
 from ska_control_model import CommunicationStatus, ResultCode, TaskStatus
 from ska_low_mccs_common.component import (
     MccsComponentManager,
     check_communicating,
 )
 from ska_low_mccs_daq_interface import DaqClient
->>>>>>> bbea8721
 
 __all__ = ["DaqComponentManager"]
 
@@ -103,45 +88,14 @@
 
     def start_communicating(self: DaqComponentManager) -> None:
         """Establish communication with the DaqReceiver components."""
-<<<<<<< HEAD
-        if self.communication_state == CommunicationStatus.ESTABLISHED:
-            return
-        if self.communication_state == CommunicationStatus.DISABLED:
-            self._update_communication_state(CommunicationStatus.NOT_ESTABLISHED)
-
-        # Do things that might need to be done.
-        try:
-            with grpc.insecure_channel(self._grpc_channel) as channel:
-                stub = daq_pb2_grpc.DaqStub(channel)
-                configuration = json.dumps(self._get_default_config())
-                response = stub.InitDaq(daq_pb2.configDaqRequest(config=configuration))
-
-                # Anticipated "normal" operation.
-                if response.result_code in [ResultCode.OK, ResultCode.REJECTED]:
-                    if self._faulty:
-                        if self._component_state_callback is not None:
-                            self._component_state_callback(fault=False)
-                    self.logger.info(response.message)
-                else:
-                    self.logger.error(
-                        "InitDaq failed with response: %i: %s",
-                        response.result_code,
-                        response.message,
-                    )
-        # pylint: disable=broad-except
-        except Exception as e:
-            if self._component_state_callback is not None:
-                self._component_state_callback(fault=True)
-=======
-        super().start_communicating()
+        #super().start_communicating()
         try:
             configuration = json.dumps(self._get_default_config())
 
             response = self._daq_client.initialise(configuration)
             self.logger.info(response["message"])
         except Exception as e:  # pylint: disable=broad-except
-            self.component_state_changed_callback({"fault": True})
->>>>>>> bbea8721
+            self._component_state_callback(fault=True)
             self.logger.error("Caught exception in start_communicating: %s", e)
 
         self._update_communication_state(CommunicationStatus.ESTABLISHED)
