--- conflicted
+++ resolved
@@ -89,20 +89,6 @@
         self._grpc_port = grpc_port
         self._grpc_channel = f"{self._grpc_host}:{self._grpc_port}"
 
-<<<<<<< HEAD
-        with grpc.insecure_channel(
-            self._grpc_channel, options=(("grpc.enable_http_proxy", 0),)
-        ) as channel:
-            stub = daq_pb2_grpc.DaqStub(channel)
-            configuration = json.dumps(self._get_default_config())
-            response = stub.InitDaq(daq_pb2.configDaqRequest(config=configuration))
-            if response.result_code != ResultCode.OK:
-                self.logger.error(
-                    "InitDaq failed with response: %i", response.result_code
-                )
-
-=======
->>>>>>> d04243a0
     def start_communicating(self: DaqComponentManager) -> None:
         """Establish communication with the DaqReceiver components."""
         super().start_communicating()
@@ -180,7 +166,7 @@
         return daq_config
 
     @check_communicating
-    def get_configuration(self: DaqComponentManager) -> dict[str, Any]:
+    def get_configuration(self: DaqComponentManager) -> str:
         """
         Get the active configuration from DAQ.
 
@@ -190,7 +176,7 @@
         with grpc.insecure_channel(self._grpc_channel) as channel:
             stub = daq_pb2_grpc.DaqStub(channel)
             response = stub.GetConfiguration(daq_pb2.getConfigRequest())
-        return json.loads(response.config)
+        return response.config
 
     def _set_consumers_to_start(
         self: DaqComponentManager, consumers_to_start: str
