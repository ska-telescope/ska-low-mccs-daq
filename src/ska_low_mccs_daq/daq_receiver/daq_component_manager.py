# -*- coding: utf-8 -*-
#
# This file is part of the SKA Low MCCS project
#
#
# Distributed under the terms of the BSD 3-clause new license.
# See LICENSE for more info.
"""This module implements component management for DaqReceivers."""
from __future__ import annotations

import json
import logging
from typing import Any, Callable, Optional

import grpc
<<<<<<< HEAD
from typing import Iterator
# from pydaq.daq_receiver_interface import DaqModes, DaqReceiver
from ska_control_model import CommunicationStatus, ResultCode, TaskStatus
from ska_low_mccs_common.component import MccsComponentManager, check_communicating
=======
from ska_control_model import CommunicationStatus, ResultCode, TaskStatus
from ska_low_mccs_common.component import (
    MccsComponentManager,
    check_communicating,
)

from ..gRPC_server import daq_pb2, daq_pb2_grpc
>>>>>>> 1a3656f8

from concurrent.futures import ThreadPoolExecutor
from ska_low_mccs_daq.gRPC_server import daq_pb2, daq_pb2_grpc
import threading
__all__ = ["DaqComponentManager"]

# pylint: disable=abstract-method,too-many-instance-attributes
class DaqComponentManager(MccsComponentManager):
    """A component manager for a DaqReceiver."""

    # pylint: disable=too-many-arguments, too-many-locals
    def __init__(
        self: DaqComponentManager,
        daq_id: int,
        receiver_interface: str,
        receiver_ip: str,
        receiver_ports: str,
        grpc_port: str,
        grpc_host: str,
        consumers_to_start: str,
        logger: logging.Logger,
        max_workers: int,
        communication_state_changed_callback: Callable[[CommunicationStatus], None],
        component_state_changed_callback: Callable[[dict[str, Any]], None],
        received_data_callback: Callable[[str, str, int], None],
    ) -> None:
        """
        Initialise a new instance of DaqComponentManager.

        :param daq_id: The ID of this DaqReceiver.
        :param receiver_interface: The interface this DaqReceiver is to watch.
        :param receiver_ip: The IP address of this DaqReceiver.
        :param receiver_ports: The port this DaqReceiver is to watch.
        :param grpc_port: The gRPC port this DaqReceiver will communicate on.
<<<<<<< HEAD
=======
        :param grpc_host: An optional override to force gRPC to
            use a particular host. Used in testing.
>>>>>>> 1a3656f8
        :param consumers_to_start: The default consumers to be started.
        :param logger: the logger to be used by this object.
        :param max_workers: the maximum worker threads for the slow commands
            associated with this component manager.
        :param communication_state_changed_callback: callback to be
            called when the status of the communications channel between
            the component manager and its component changes
        :param component_state_changed_callback: callback to be
            called when the component state changes
        :param received_data_callback: callback to be called when data is
            received from a tile
        :param grpc_host: An optional override to force gRPC to
            use a particular host. Used in testing.
        """
        super().__init__(
            logger,
            max_workers,
            communication_state_changed_callback,
            component_state_changed_callback,
        )
        self._consumers_to_start: str = "Daqmodes.INTEGRATED_CHANNEL_CONSUMER"
        self._receiver_started: bool = False
        self._daq_id = str(daq_id).zfill(3)
        self._receiver_interface = receiver_interface
        self._receiver_ip = receiver_ip
        self._receiver_ports = receiver_ports
        self._received_data_callback = received_data_callback
        self._set_consumers_to_start(consumers_to_start)
        self._grpc_host = grpc_host
        self._grpc_port = grpc_port
        self._grpc_channel = f"{self._grpc_host}:{self._grpc_port}"
<<<<<<< HEAD
        self.state = None
=======

>>>>>>> 1a3656f8
        with grpc.insecure_channel(self._grpc_channel) as channel:
            stub = daq_pb2_grpc.DaqStub(channel)
            configuration = json.dumps(self._get_default_config())
            response = stub.InitDaq(daq_pb2.configDaqRequest(config=configuration))
<<<<<<< HEAD
            assert response.result_code == ResultCode.OK
=======
            if response.result_code != ResultCode.OK:
                self.logger.error(
                    "InitDaq failed with response: %i", response.result_code
                )
>>>>>>> 1a3656f8

    def start_communicating(self: DaqComponentManager) -> None:
        """Establish communication with the DaqReceiver components."""
        super().start_communicating()
        # Do things that might need to be done.
        # e.g. Do we need to be connected to a station etc?
        # For now we'll just set comms to ESTABLISHED since there's no physical device.
        self.update_communication_state(CommunicationStatus.ESTABLISHED)

    def stop_communicating(self: DaqComponentManager) -> None:
        """Break off communication with the DaqReceiver components."""
        super().stop_communicating()

    def _get_default_config(self: DaqComponentManager) -> dict[str, Any]:
        """
        Retrieve and return a default DAQ configuration.

        :return: A DAQ configuration.
        """
        daq_config = {
            "nof_antennas": 16,
            "nof_channels": 512,
            "nof_beams": 1,
            "nof_polarisations": 2,
            "nof_tiles": 1,
            "nof_raw_samples": 32768,
            "raw_rms_threshold": -1,
            "nof_channel_samples": 1024,
            "nof_correlator_samples": 1835008,
            "nof_correlator_channels": 1,
            "continuous_period": 0,
            "nof_beam_samples": 42,
            "nof_beam_channels": 384,
            "nof_station_samples": 262144,
            "append_integrated": True,
            "sampling_time": 1.1325,
            "sampling_rate": (800e6 / 2.0) * (32.0 / 27.0) / 512.0,
            "oversampling_factor": 32.0 / 27.0,
<<<<<<< HEAD
            "receiver_ports": "4660",
            "receiver_interface": "eth0",
            "receiver_ip": "",
=======
            "receiver_ports": self._receiver_ports,
            "receiver_interface": self._receiver_interface,
            "receiver_ip": self._receiver_ip,
>>>>>>> 1a3656f8
            "receiver_frame_size": 8500,
            "receiver_frames_per_block": 32,
            "receiver_nof_blocks": 256,
            "receiver_nof_threads": 1,
            "directory": ".",
            "logging": True,
            "write_to_disk": True,
            "station_config": None,
            "max_filesize": None,
            "acquisition_duration": -1,
            "acquisition_start_time": -1,
            "description": "",
            "observation_metadata": {},  # This is populated automatically
        }
        return daq_config

    def get_configuration(self: DaqComponentManager) -> dict[str, Any]:
        """
        Get the active configuration from DAQ.

        :return: The configuration in use by the DaqReceiver instance.
        """
        # Make gRPC call to configure.
        with grpc.insecure_channel(self._grpc_channel) as channel:
            stub = daq_pb2_grpc.DaqStub(channel)
            response = stub.GetConfiguration(daq_pb2.getConfigRequest())
        return response.config

    def _set_consumers_to_start(
        self: DaqComponentManager, consumers_to_start: str
    ) -> tuple[ResultCode, str]:
        """
        Set default consumers to start.

        Set consumers to be started when `start_daq` is called
            without specifying a consumer.

        :param consumers_to_start: A string containing a comma separated
            list of DaqModes.

         :return: A tuple containing a return code and a string
            message indicating status. The message is for
            information purpose only.
        """
        self._consumers_to_start = consumers_to_start
        return (ResultCode.OK, "SetConsumers command completed OK")

    def configure_daq(
        self: DaqComponentManager,
        daq_config: str,
    ) -> None:
        """
        Apply a configuration to the DaqReceiver.

        :param daq_config: A json containing configuration settings.
        """
        self.logger.info("Configuring DAQ receiver.")
        # Make gRPC call to configure.
        with grpc.insecure_channel(self._grpc_channel) as channel:
            stub = daq_pb2_grpc.DaqStub(channel)
<<<<<<< HEAD
            # configuration = json.dumps(daq_config)
            response = stub.InitDaq(daq_pb2.configDaqRequest(config=daq_config))
            assert response.result_code == ResultCode.OK
=======
            response = stub.ConfigureDaq(daq_pb2.configDaqRequest(config=daq_config))
            if response.result_code != ResultCode.OK:
                self.logger.error(
                    "Configure failed with response: %i", response.result_code
                )
>>>>>>> 1a3656f8
        self.logger.info("DAQ receiver configuration complete.")

    @check_communicating
    def start_daq(
        self: DaqComponentManager,
        modes_to_start: str = "",
        task_callback: Optional[Callable] = None,
    ) -> tuple[ResultCode, str]:
        """
        Start data acquisition with the current configuration.

        Extracts the required consumers from configuration and starts
        them.

        :param modes_to_start: The DAQ consumers to start.
        :param task_callback: Update task state, defaults to None

        :return: a task status and response message
        """
<<<<<<< HEAD
        return self.submit_task(
            self._start_daq, args=[modes_to_start], task_callback=task_callback
        )

    def _start_daq(
        self,
        modes_to_start: str,
        task_callback: Optional[Callable] = None,
        task_abort_event: Optional[threading.Event] = None,
    ) -> None:

        if task_callback:
            task_callback(status=TaskStatus.IN_PROGRESS)
        try:
            if modes_to_start == "":
                modes_to_start = self._consumers_to_start

            with grpc.insecure_channel(self._grpc_channel) as channel:
                stub = daq_pb2_grpc.DaqStub(channel)
                responses = stub.StartDaq(
                    daq_pb2.startDaqRequest(modes_to_start=modes_to_start)
                )
                for response in responses:
                    if response.HasField("call_state"):
                        daq_state = response.call_state.state
                        self.logger.info(f"got a response ::: {daq_pb2.CallState.State.Name(daq_state)}")

                    if response.HasField("call_info"):
                        self.logger.info(f"info")
                        data_types_received = response.call_info.data_types_received
                        self.logger.info(f"got a type ::: {data_types_received}")
                        files_written = response.call_info.files_written
                        self.logger.info(f"got a file ::: {files_written}")
                        #send all this information to the callback

                        self._received_data_callback(data_types_received, files_written)


        except Exception as e:
            self.logger.info(f"got a exception {e}")
            
=======
        self.logger.info("In start_daq")
        if task_callback:
            task_callback(status=TaskStatus.IN_PROGRESS)
        # Retrieve default list of modes to start if not provided.
        if modes_to_start == "":
            modes_to_start = self._consumers_to_start

        with grpc.insecure_channel(self._grpc_channel) as channel:
            stub = daq_pb2_grpc.DaqStub(channel)
            response = stub.StartDaq(
                daq_pb2.startDaqRequest(modes_to_start=modes_to_start)
            )

        if task_callback:
            if response.result_code == ResultCode.OK.value:
                task_callback(status=TaskStatus.COMPLETED)
            else:
                task_callback(status=TaskStatus.FAILED)
        return (response.result_code, response.message)
>>>>>>> 1a3656f8

    def stop_daq(
        self: DaqComponentManager,
        task_callback: Optional[Callable] = None,
    ) -> tuple[ResultCode, str]:
        """
        Stop data acquisition.

        Stops the DAQ receiver and all running consumers.

        :param task_callback: Update task state, defaults to None
        :return: a task status and response message
        """
        self.logger.debug("Entering stop_daq")
        if task_callback:
            task_callback(status=TaskStatus.IN_PROGRESS)

        with grpc.insecure_channel(self._grpc_channel) as channel:
            stub = daq_pb2_grpc.DaqStub(channel)
            response = stub.StopDaq(daq_pb2.stopDaqRequest())
<<<<<<< HEAD

        if task_callback:
            if response.result_code == ResultCode.OK.value:
                task_callback(status=TaskStatus.COMPLETED)
            else:
                task_callback(status=TaskStatus.FAILED)
        return (response.result_code, response.message)

=======

        if task_callback:
            if response.result_code == ResultCode.OK.value:
                task_callback(status=TaskStatus.COMPLETED)
            else:
                task_callback(status=TaskStatus.FAILED)
        return (response.result_code, response.message)

>>>>>>> 1a3656f8
    def daq_status(
        self: DaqComponentManager,
        task_callback: Optional[Callable] = None,
    ) -> str:
        """
        Provide status information for this MccsDaqReceiver.

        :param task_callback: Update task state, defaults to None
        :return: a task status and response message
        """
        self.logger.debug("Entering daq_status")
        if task_callback:
            task_callback(status=TaskStatus.IN_PROGRESS)

        with grpc.insecure_channel(self._grpc_channel) as channel:
            stub = daq_pb2_grpc.DaqStub(channel)
            response = stub.DaqStatus(daq_pb2.daqStatusRequest())

        if task_callback:
            task_callback(status=TaskStatus.COMPLETED)
        return response.status<|MERGE_RESOLUTION|>--- conflicted
+++ resolved
@@ -13,20 +13,10 @@
 from typing import Any, Callable, Optional
 
 import grpc
-<<<<<<< HEAD
 from typing import Iterator
 # from pydaq.daq_receiver_interface import DaqModes, DaqReceiver
 from ska_control_model import CommunicationStatus, ResultCode, TaskStatus
 from ska_low_mccs_common.component import MccsComponentManager, check_communicating
-=======
-from ska_control_model import CommunicationStatus, ResultCode, TaskStatus
-from ska_low_mccs_common.component import (
-    MccsComponentManager,
-    check_communicating,
-)
-
-from ..gRPC_server import daq_pb2, daq_pb2_grpc
->>>>>>> 1a3656f8
 
 from concurrent.futures import ThreadPoolExecutor
 from ska_low_mccs_daq.gRPC_server import daq_pb2, daq_pb2_grpc
@@ -61,11 +51,8 @@
         :param receiver_ip: The IP address of this DaqReceiver.
         :param receiver_ports: The port this DaqReceiver is to watch.
         :param grpc_port: The gRPC port this DaqReceiver will communicate on.
-<<<<<<< HEAD
-=======
         :param grpc_host: An optional override to force gRPC to
             use a particular host. Used in testing.
->>>>>>> 1a3656f8
         :param consumers_to_start: The default consumers to be started.
         :param logger: the logger to be used by this object.
         :param max_workers: the maximum worker threads for the slow commands
@@ -97,23 +84,15 @@
         self._grpc_host = grpc_host
         self._grpc_port = grpc_port
         self._grpc_channel = f"{self._grpc_host}:{self._grpc_port}"
-<<<<<<< HEAD
-        self.state = None
-=======
-
->>>>>>> 1a3656f8
+
         with grpc.insecure_channel(self._grpc_channel) as channel:
             stub = daq_pb2_grpc.DaqStub(channel)
             configuration = json.dumps(self._get_default_config())
             response = stub.InitDaq(daq_pb2.configDaqRequest(config=configuration))
-<<<<<<< HEAD
-            assert response.result_code == ResultCode.OK
-=======
             if response.result_code != ResultCode.OK:
                 self.logger.error(
                     "InitDaq failed with response: %i", response.result_code
                 )
->>>>>>> 1a3656f8
 
     def start_communicating(self: DaqComponentManager) -> None:
         """Establish communication with the DaqReceiver components."""
@@ -152,15 +131,9 @@
             "sampling_time": 1.1325,
             "sampling_rate": (800e6 / 2.0) * (32.0 / 27.0) / 512.0,
             "oversampling_factor": 32.0 / 27.0,
-<<<<<<< HEAD
-            "receiver_ports": "4660",
-            "receiver_interface": "eth0",
-            "receiver_ip": "",
-=======
             "receiver_ports": self._receiver_ports,
             "receiver_interface": self._receiver_interface,
             "receiver_ip": self._receiver_ip,
->>>>>>> 1a3656f8
             "receiver_frame_size": 8500,
             "receiver_frames_per_block": 32,
             "receiver_nof_blocks": 256,
@@ -221,17 +194,11 @@
         # Make gRPC call to configure.
         with grpc.insecure_channel(self._grpc_channel) as channel:
             stub = daq_pb2_grpc.DaqStub(channel)
-<<<<<<< HEAD
-            # configuration = json.dumps(daq_config)
-            response = stub.InitDaq(daq_pb2.configDaqRequest(config=daq_config))
-            assert response.result_code == ResultCode.OK
-=======
             response = stub.ConfigureDaq(daq_pb2.configDaqRequest(config=daq_config))
             if response.result_code != ResultCode.OK:
                 self.logger.error(
                     "Configure failed with response: %i", response.result_code
                 )
->>>>>>> 1a3656f8
         self.logger.info("DAQ receiver configuration complete.")
 
     @check_communicating
@@ -251,7 +218,6 @@
 
         :return: a task status and response message
         """
-<<<<<<< HEAD
         return self.submit_task(
             self._start_daq, args=[modes_to_start], task_callback=task_callback
         )
@@ -293,19 +259,26 @@
         except Exception as e:
             self.logger.info(f"got a exception {e}")
             
-=======
-        self.logger.info("In start_daq")
+
+    def stop_daq(
+        self: DaqComponentManager,
+        task_callback: Optional[Callable] = None,
+    ) -> tuple[ResultCode, str]:
+        """
+        Stop data acquisition.
+
+        Stops the DAQ receiver and all running consumers.
+
+        :param task_callback: Update task state, defaults to None
+        :return: a task status and response message
+        """
+        self.logger.debug("Entering stop_daq")
         if task_callback:
             task_callback(status=TaskStatus.IN_PROGRESS)
-        # Retrieve default list of modes to start if not provided.
-        if modes_to_start == "":
-            modes_to_start = self._consumers_to_start
-
-        with grpc.insecure_channel(self._grpc_channel) as channel:
-            stub = daq_pb2_grpc.DaqStub(channel)
-            response = stub.StartDaq(
-                daq_pb2.startDaqRequest(modes_to_start=modes_to_start)
-            )
+
+        with grpc.insecure_channel(self._grpc_channel) as channel:
+            stub = daq_pb2_grpc.DaqStub(channel)
+            response = stub.StopDaq(daq_pb2.stopDaqRequest())
 
         if task_callback:
             if response.result_code == ResultCode.OK.value:
@@ -313,56 +286,17 @@
             else:
                 task_callback(status=TaskStatus.FAILED)
         return (response.result_code, response.message)
->>>>>>> 1a3656f8
-
-    def stop_daq(
+
+    def daq_status(
         self: DaqComponentManager,
         task_callback: Optional[Callable] = None,
-    ) -> tuple[ResultCode, str]:
-        """
-        Stop data acquisition.
-
-        Stops the DAQ receiver and all running consumers.
+    ) -> str:
+        """
+        Provide status information for this MccsDaqReceiver.
 
         :param task_callback: Update task state, defaults to None
         :return: a task status and response message
         """
-        self.logger.debug("Entering stop_daq")
-        if task_callback:
-            task_callback(status=TaskStatus.IN_PROGRESS)
-
-        with grpc.insecure_channel(self._grpc_channel) as channel:
-            stub = daq_pb2_grpc.DaqStub(channel)
-            response = stub.StopDaq(daq_pb2.stopDaqRequest())
-<<<<<<< HEAD
-
-        if task_callback:
-            if response.result_code == ResultCode.OK.value:
-                task_callback(status=TaskStatus.COMPLETED)
-            else:
-                task_callback(status=TaskStatus.FAILED)
-        return (response.result_code, response.message)
-
-=======
-
-        if task_callback:
-            if response.result_code == ResultCode.OK.value:
-                task_callback(status=TaskStatus.COMPLETED)
-            else:
-                task_callback(status=TaskStatus.FAILED)
-        return (response.result_code, response.message)
-
->>>>>>> 1a3656f8
-    def daq_status(
-        self: DaqComponentManager,
-        task_callback: Optional[Callable] = None,
-    ) -> str:
-        """
-        Provide status information for this MccsDaqReceiver.
-
-        :param task_callback: Update task state, defaults to None
-        :return: a task status and response message
-        """
         self.logger.debug("Entering daq_status")
         if task_callback:
             task_callback(status=TaskStatus.IN_PROGRESS)
