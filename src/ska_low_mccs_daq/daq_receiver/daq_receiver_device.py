# -*- coding: utf-8 -*-
#
# This file is part of the SKA SAT.LMC project
#
# Distributed under the terms of the BSD 3-clause new license.
# See LICENSE.txt for more info.

"""This module implements the MccsDaqReceiver device."""

from __future__ import annotations  # allow forward references in type hints

import json
import logging
from typing import Any, Optional, cast

import tango
from ska_control_model import CommunicationStatus, HealthState
from ska_tango_base.base import SKABaseDevice
from ska_tango_base.commands import (
    DeviceInitCommand,
    FastCommand,
    ResultCode,
    SubmittedSlowCommand,
)
from tango.server import command, device_property

from ska_low_mccs_daq.daq_receiver.daq_component_manager import DaqComponentManager
from ska_low_mccs_daq.daq_receiver.daq_health_model import DaqHealthModel

__all__ = ["MccsDaqReceiver", "main"]

DevVarLongStringArrayType = tuple[list[ResultCode], list[Optional[str]]]


class MccsDaqReceiver(SKABaseDevice):
    """An implementation of a MccsDaqReceiver Tango device."""

    # -----------------
    # Device Properties
    # -----------------
    ReceiverInterface = device_property(
        dtype=str,
        mandatory=False,
        doc="The interface on which the DAQ receiver is listening for traffic.",
        default_value="",
    )
    ReceiverIp = device_property(
        dtype=str,
        mandatory=False,
        doc="The IP address this DAQ receiver is monitoring.",
        default_value="",
    )
    ReceiverPorts = device_property(
        dtype=str,
        doc="The port/s this DaqReceiver is monitoring.",
        default_value="4660",
    )
    DaqId = device_property(
        dtype=int, doc="The ID of this DaqReceiver device.", default_value=0
    )
    ConsumersToStart = device_property(
        dtype=str, doc="The default consumer list to start.", default_value=""
    )

    # ---------------
    # Initialisation
    # ---------------
    def __init__(self, *args: Any, **kwargs: Any) -> None:
        """
        Initialise this device object.

        :param args: positional args to the init
        :param kwargs: keyword args to the init
        """
        # We aren't supposed to define initialisation methods for Tango
        # devices; we are only supposed to define an `init_device` method. But
        # we insist on doing so here, just so that we can define some
        # attributes, thereby stopping the linters from complaining about
        # "attribute-defined-outside-init" etc. We still need to make sure that
        # `init_device` re-initialises any values defined in here.
        super().__init__(*args, **kwargs)

        self._health_state: HealthState = HealthState.UNKNOWN
        self._health_model: DaqHealthModel

    def init_device(self: MccsDaqReceiver) -> None:
        """
        Initialise the device.

        This is overridden here to change the Tango serialisation model.
        """
        util = tango.Util.instance()
        util.set_serial_model(tango.SerialModel.NO_SYNC)
        self._max_workers = 1
        super().init_device()

    def _init_state_model(self: MccsDaqReceiver) -> None:
        """Initialise the state model."""
        super()._init_state_model()
        self._health_state = HealthState.UNKNOWN  # InitCommand.do() does this too late.
        self._health_model = DaqHealthModel(self._component_state_changed_callback)
        self.set_change_event("healthState", True, False)

    def create_component_manager(self: MccsDaqReceiver) -> DaqComponentManager:
        """
        Create and return a component manager for this device.

        :return: a component manager for this device.
        """
        return DaqComponentManager(
            self.DaqId,
            self.ReceiverInterface,
            self.ReceiverIp,
            self.ReceiverPorts,
            self.ConsumersToStart,
            self.logger,
            self._max_workers,
            self._component_communication_state_changed,
            self._component_state_changed_callback,
        )

    def init_command_objects(self: MccsDaqReceiver) -> None:
        """Initialise the command handlers for commands supported by this device."""
        super().init_command_objects()

        for (command_name, command_object) in [
            ("Configure", self.ConfigureCommand),
            ("SetConsumers", self.SetConsumersCommand),
<<<<<<< HEAD
            ("DaqStatus", self.DaqStatusCommand),
=======
            ("GetConfiguration", self.GetConfigurationCommand),
>>>>>>> c3485f1e
        ]:
            self.register_command_object(
                command_name,
                command_object(self.component_manager, self.logger),
            )

        for (command_name, method_name) in [
            ("Start", "start_daq"),
            ("Stop", "stop_daq"),
        ]:
            self.register_command_object(
                command_name,
                SubmittedSlowCommand(
                    command_name,
                    self._command_tracker,
                    self.component_manager,
                    method_name,
                    callback=None,
                    logger=self.logger,
                ),
            )

    # pylint: disable=too-few-public-methods
    class InitCommand(DeviceInitCommand):
        """Implements device initialisation for the MccsDaqReceiver device."""

        def do(
            self: MccsDaqReceiver.InitCommand,
            *args: Any,
            **kwargs: Any,
        ) -> tuple[ResultCode, str]:  # type: ignore[override]
            """
            Initialise the attributes and properties.

            :param args: Positional arg list.
            :param kwargs: Keyword arg list.

            :return: A tuple containing a return code and a string
                message indicating status. The message is for
                information purpose only.
            """
            # TODO
            return (ResultCode.OK, "Init command completed OK")

    # ----------
    # Callbacks
    # ----------
    def _component_communication_state_changed(
        self: MccsDaqReceiver,
        communication_state: CommunicationStatus,
    ) -> None:
        """
        Handle change in communications status between component manager and component.

        This is a callback hook, called by the component manager when
        the communications status changes. It is implemented here to
        drive the op_state.

        :param communication_state: the status of communications
            between the component manager and its component.
        """
        action_map = {
            CommunicationStatus.DISABLED: "component_disconnected",
            CommunicationStatus.NOT_ESTABLISHED: "component_unknown",
            CommunicationStatus.ESTABLISHED: "component_on",
        }

        action = action_map[communication_state]
        if action is not None:
            self.op_state_model.perform_action(action)

        self._health_model.is_communicating(
            communication_state == CommunicationStatus.ESTABLISHED
        )

    def _component_state_changed_callback(
        self: MccsDaqReceiver,
        state_change: dict[str, Any],
    ) -> None:
        """
        Handle change in the state of the component.

        This is a callback hook, called by the component manager when
        the state of the component changes.

        :param state_change: state change parameters.
        """
        if "fault" in state_change.keys():
            is_fault = state_change.get("fault")
            if is_fault:
                self.op_state_model.perform_action("component_fault")
                self._health_model.component_fault(True)
            else:
                self._health_model.component_fault(False)

        if "health_state" in state_change.keys():
            health = state_change.get("health_state")
            if self._health_state != health:
                self._health_state = cast(HealthState, health)
                self.push_change_event("healthState", health)

    # ----------
    # Attributes
    # ----------

    # def is_attribute_allowed(
    #     self: MccsDaqReceiver, attr_req_type: tango.AttReqType
    # ) -> bool:
    #     """
    #     Protect attribute access before being updated otherwise it reports alarm.

    #     :param attr_req_type: tango attribute type READ/WRITE

    #     :return: True if the attribute can be read else False
    #     """
    #     rc = self.get_state() in [
    #         tango.DevState.ON,
    #     ]
    #     return rc

    # @attribute(
    #     dtype=int,
    #     label="label",
    #     unit="unit",
    #     standard_unit="unit",
    #     max_alarm=90,
    #     min_alarm=1,
    #     max_warn=80,
    #     min_warn=5,
    #     fisallowed=is_attribute_allowed,
    # )
    # def some_attribute(self: XXXXXX) -> int:
    #     """
    #     Return some_attribute.

    #     :return: some_attribute
    #     """
    #     return self._component_manager._some_attribute

    # --------
    # Commands
    # --------
    class DaqStatusCommand(FastCommand):
        """A class for the MccsDaqReceiver's DaqStatus() command."""

        def __init__(  # type: ignore
            self: MccsDaqReceiver.DaqStatusCommand,
            component_manager,
            logger: Optional[logging.Logger] = None,
        ) -> None:
            """
            Initialise a new instance.

            :param component_manager: the device to which this command belongs.
            :param logger: a logger for this command to use.
            """
            self._component_manager = component_manager
            super().__init__(logger)

        # pylint: disable=arguments-differ
        def do(  # type: ignore[override]
            self: MccsDaqReceiver.DaqStatusCommand,
            daq_health: HealthState,
        ) -> str:
            """
            Stateless hook for device DaqStatus() command.

            :param daq_health: The health state of this daq receiver.
            :return: The status of this Daq device.
            """
            # 1. Get HealthState
            health_state = [daq_health.name, daq_health.value]
            # 2. Get consumer list, filter by `running`
            full_consumer_list = (
                self._component_manager.daq_instance._running_consumers.items()
            )
            running_consumer_list = [
                [consumer.name, consumer.value]
                for consumer, running in full_consumer_list
                if running
            ]
            # 3. Get Receiver Interface, Ports and IP (and later `Uptime`)
            receiver_interface = self._component_manager.daq_instance._config[
                "receiver_interface"
            ]
            receiver_ports = self._component_manager.daq_instance._config[
                "receiver_ports"
            ]
            receiver_ip = self._component_manager.daq_instance._config["receiver_ip"]
            # 4. Compose into some format and return.
            status = {
                "Daq Health": health_state,
                "Running Consumers": running_consumer_list,
                "Receiver Interface": receiver_interface,
                "Receiver Ports": receiver_ports,
                "Receiver IP": receiver_ip,
            }
            return json.dumps(status)

    @command(dtype_out="DevString")
    def DaqStatus(self: MccsDaqReceiver) -> str:
        """
        Provide status information for this MccsDaqReceiver.

        This method returns status as a json string with entries for:
            - Daq Health: [HealthState.name: str, HealthState.value: int]
            - Running Consumers: [DaqMode.name: str, DaqMode.value: int]
            - Receiver Interface: "Interface Name": str
            - Receiver Ports: [Port_List]: list[int]
            - Receiver IP: "IP_Address": str

        :return: A json string containing the status of this DaqReceiver.
        """
        handler = self.get_command_object("DaqStatus")
        # We can't get to the health state from the command object so we pass it in here
        status = handler(self._health_state)
        return status

    @command(dtype_in="DevString", dtype_out="DevVarLongStringArray")
    def Start(self: MccsDaqReceiver, argin: str = "") -> DevVarLongStringArrayType:
        """
        Start the DaqConsumers.

        The MccsDaqReceiver will begin watching the interface specified in the
        configuration and will start the configured consumers.

        :param argin: JSON-formatted string representing the DaqModes and their
            corresponding callbacks to start, defaults to None.

        :return: A tuple containing a return code and a string
            message indicating status. The message is for
            information purpose only.
        """
        handler = self.get_command_object("Start")
        params = json.loads(argin) if argin else {}

        # Initialise temps and extract individual args from params.
        modes_to_start = params.get("modes_to_start", None)
        callbacks = params.get("callbacks", None)

        (result_code, message) = handler(modes_to_start, callbacks)
        return ([result_code], [message])

    @command(dtype_out="DevVarLongStringArray")
    def Stop(self: MccsDaqReceiver) -> DevVarLongStringArrayType:
        """
        Stop the DaqReceiver.

        The DAQ receiver will cease watching the specified interface
        and will stop all running consumers.

        :return: A tuple containing a return code and a string
            message indicating status. The message is for
            information purpose only.
        """
        handler = self.get_command_object("Stop")
        (result_code, message) = handler()
        return ([result_code], [message])

    # pylint: disable=too-few-public-methods
    class ConfigureCommand(FastCommand):
        """Class for handling the Configure(argin) command."""

        def __init__(  # type: ignore
            self: MccsDaqReceiver.ConfigureCommand,
            component_manager,
            logger: Optional[logging.Logger] = None,
        ) -> None:
            """
            Initialise a new ConfigureCommand instance.

            :param component_manager: the device to which this command belongs.
            :param logger: a logger for this command to use.
            """
            self._component_manager = component_manager
            super().__init__(logger)

        # pylint: disable=arguments-differ
        def do(  # type: ignore[override]
            self: MccsDaqReceiver.ConfigureCommand,
            argin: str,
        ) -> tuple[ResultCode, str]:
            """
            Implement MccsDaqReceiver.ConfigureCommand command functionality.

            :param argin: A configuration dictionary.

            :return: A tuple containing a return code and a string
                message indicating status. The message is for
                information purpose only.
            """
            self._component_manager.configure_daq(argin)
            return (ResultCode.OK, "Configure command completed OK")

    # Args in might want to be changed depending on how we choose to
    # configure the DAQ system.
    @command(dtype_in="DevString", dtype_out="DevVarLongStringArray")
    def Configure(self: MccsDaqReceiver, argin: str) -> DevVarLongStringArrayType:
        """
        Configure the DaqReceiver.

        Applies the specified configuration to the DaqReceiver.

        :param argin: The daq configuration to apply.
        :return: A tuple containing a return code and a string
            message indicating status. The message is for
            information purpose only.
        """
        handler = self.get_command_object("Configure")
        params = json.loads(argin) if argin else {}

        (result_code, message) = handler(params)
        return ([result_code], [message])

    @command(dtype_out="DevString")
    def GetConfiguration(self: MccsDaqReceiver) -> str:
        """
        Get the Configuration from DAQ.

        :return: A JSON-encoded dictionary of the configuration.

        :example:

        >>> dp.tango.DeviceProxy("low-mccs-daq/daqreceiver/001")
        >>> jstr = dp.command_inout("GetConfiguration")
        >>> dict = json.loads(jstr)
        """
        handler = self.get_command_object("GetConfiguration")
        return handler()

    class GetConfigurationCommand(FastCommand):
        """Class for handling the GetConfiguration() command."""

        def __init__(  # type: ignore
            self: MccsDaqReceiver.GetConfigurationCommand,
            component_manager,
            logger: Optional[logging.Logger] = None,
        ) -> None:
            """
            Initialise a new GetConfigurationCommand instance.

            :param component_manager: the device to which this command belongs.
            :param logger: a logger for this command to use.
            """
            self._component_manager = component_manager
            super().__init__(logger)

        # pylint: disable=arguments-differ
        def do(  # type: ignore[override]
            self: MccsDaqReceiver.GetConfigurationCommand,
        ) -> str:
            """
            Implement :py:meth:`.MccsDaqReceiver.GetConfiguration` command.

            :return: The configuration as received from pydaq
            """
            configuration = self._component_manager.get_configuration()

            # we cannot simply call json dumps here since bytes input
            for key, item in configuration.items():
                if isinstance(item, bytes):
                    configuration[key] = item.decode("utf-8")

            return json.dumps(configuration)

    # pylint: disable=too-few-public-methods
    class SetConsumersCommand(FastCommand):
        """Class for handling the SetConsumersCommand(argin) command."""

        def __init__(  # type: ignore
            self: MccsDaqReceiver.SetConsumersCommand,
            component_manager,
            logger: Optional[logging.Logger] = None,
        ) -> None:
            """
            Initialise a new SetConsumersCommand instance.

            :param component_manager: the device to which this command belongs.
            :param logger: a logger for this command to use.
            """
            self._component_manager = component_manager
            super().__init__(logger)

        # pylint: disable=arguments-differ
        def do(  # type: ignore[override]
            self: MccsDaqReceiver.SetConsumersCommand, argin: str
        ) -> tuple[ResultCode, str]:
            """
            Implement MccsDaqReceiver.SetConsumersCommand command functionality.

            :param argin: A configuration dictionary.
            :return: A tuple containing a return code and a string
                message indicating status. The message is for
                information purpose only.
            """
            self._component_manager._set_consumers_to_start(argin)
            return (ResultCode.OK, "SetConsumers command completed OK")

    @command(dtype_in="DevString", dtype_out="DevVarLongStringArray")
    def SetConsumers(self: MccsDaqReceiver, argin: str) -> DevVarLongStringArrayType:
        """
        Set the default list of consumers to start.

        Sets the default list of consumers to start when left unspecified in
        the `start_daq` command.

        :param argin: The daq configuration to apply.
        :return: A tuple containing a return code and a string
            message indicating status. The message is for
            information purpose only.
        """
        handler = self.get_command_object("SetConsumers")
        (result_code, message) = handler(argin)
        return ([result_code], [message])

    # @command(dtype_in="DevString", dtype_out="DevVarLongStringArray")
    # def Command(self: XXXXXX, argin: str) -> DevVarLongStringArrayType:
    #     """"""
    #     handler = self.get_command_object("Command")
    #     (result_code, message) = handler(argin)
    #     return ([result_code], [message])


# ----------
# Run server
# ----------
def main(*args: str, **kwargs: str) -> int:  # pragma: no cover
    """
    Entry point for module.

    :param args: positional arguments
    :param kwargs: named arguments

    :return: exit code
    """
    return MccsDaqReceiver.run_server(args=args or None, **kwargs)


if __name__ == "__main__":
    main()<|MERGE_RESOLUTION|>--- conflicted
+++ resolved
@@ -126,11 +126,8 @@
         for (command_name, command_object) in [
             ("Configure", self.ConfigureCommand),
             ("SetConsumers", self.SetConsumersCommand),
-<<<<<<< HEAD
             ("DaqStatus", self.DaqStatusCommand),
-=======
             ("GetConfiguration", self.GetConfigurationCommand),
->>>>>>> c3485f1e
         ]:
             self.register_command_object(
                 command_name,
