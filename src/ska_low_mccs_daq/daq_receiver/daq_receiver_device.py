--- conflicted
+++ resolved
@@ -138,10 +138,6 @@
             ("SetConsumers", self.SetConsumersCommand),
             ("DaqStatus", self.DaqStatusCommand),
             ("GetConfiguration", self.GetConfigurationCommand),
-<<<<<<< HEAD
-=======
-            ("Start", self.StartCommand),
->>>>>>> 1a3656f8
             ("Stop", self.StopCommand),
         ]:
             self.register_command_object(
@@ -149,7 +145,6 @@
                 command_object(self.component_manager, self.logger),
             )
 
-<<<<<<< HEAD
         for (command_name, method_name) in [
             ("Start", "start_daq"),
         ]:
@@ -165,8 +160,6 @@
                 ),
             )
 
-=======
->>>>>>> 1a3656f8
     # pylint: disable=too-few-public-methods
     class InitCommand(DeviceInitCommand):
         """Implements device initialisation for the MccsDaqReceiver device."""
@@ -396,22 +389,13 @@
         # pylint: disable=arguments-differ
         def do(  # type: ignore[override]
             self: MccsDaqReceiver.StartCommand,
-<<<<<<< HEAD
             argin: str,
-=======
-            argin: str = "",
->>>>>>> 1a3656f8
         ) -> tuple[ResultCode, str]:
             """
             Implement MccsDaqReceiver.StartCommand command functionality.
 
-<<<<<<< HEAD
             :param argin: JSON-formatted string representing the DaqModes and their
                 corresponding callbacks to start, defaults to None.
-=======
-            :param argin: String representing the DaqModes and their
-                corresponding callbacks to start or an empty string.
->>>>>>> 1a3656f8
 
             :return: A tuple containing a return code and a string
                 message indicating status. The message is for
@@ -599,13 +583,7 @@
 
             :return: The configuration as received from pydaq
             """
-<<<<<<< HEAD
-            configuration = self._component_manager.get_configuration()
-
-            return configuration
-=======
             return self._component_manager.get_configuration()
->>>>>>> 1a3656f8
 
     # pylint: disable=too-few-public-methods
     class SetConsumersCommand(FastCommand):
