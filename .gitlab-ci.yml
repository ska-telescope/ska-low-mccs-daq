# GitLab CI in conjunction with GitLab Runner can use Docker Engine to test and build any application.
# Docker, when used with GitLab CI, runs each job in a separate and isolated container using the predefined image that is set up in .gitlab-ci.yml.
# In this case we use the latest python docker image to build and test this project.

image: $SKA_K8S_TOOLS_BUILD_DEPLOY

variables:
  GIT_SUBMODULE_STRATEGY: recursive

# cache is used to specify a list of files and directories which should be cached between jobs. You can only use paths that are within the project workspace.
# If cache is defined outside the scope of jobs, it means it is set globally and all jobs will use that definition
cache:
  paths:
    - build


stages:
  - lint
  - build
  - test
  - test-psi-low
  - publish
  - pages
  - scan


include:
  # Python packages build,lint, test and publish
  - project: 'ska-telescope/templates-repository'
    file: 'gitlab-ci/includes/python.gitlab-ci.yml'

  # OCI
  - project: 'ska-telescope/templates-repository'
    file: 'gitlab-ci/includes/oci-image.gitlab-ci.yml'

  # Docs pages
  - project: 'ska-telescope/templates-repository'
    file: 'gitlab-ci/includes/docs.gitlab-ci.yml'

  # Create Gitlab CI badges from CI metrics
  - project: 'ska-telescope/templates-repository'
    file: 'gitlab-ci/includes/finaliser.gitlab-ci.yml'

  # Create a release
  - project: 'ska-telescope/templates-repository'
    file: 'gitlab-ci/includes/release.gitlab-ci.yml'

  # Helm chart
  - project: 'ska-telescope/templates-repository'
    file: 'gitlab-ci/includes/helm-chart.gitlab-ci.yml'

  # k8s
  - project: 'ska-telescope/templates-repository'
    file: 'gitlab-ci/includes/k8s.gitlab-ci.yml'


oci-image-build:
  stage: build
  before_script:
    - '[ -f .make/oci.mk ] || (echo "File oci.mk not included in Makefile; exit 1")'
    - 'make help | grep oci-build-all'
    - echo $CI_REGISTRY_PASSWORD | docker login -u $CI_REGISTRY_USER --password-stdin $CI_REGISTRY
  script:
    - make oci-build-all CAR_OCI_REGISTRY_HOST=${CI_REGISTRY_IMAGE}
  after_script:
    - source .release
    - docker run --name daq-build-container "${CI_REGISTRY}/${CI_PROJECT_NAMESPACE}/${CI_PROJECT_NAME}/${CI_PROJECT_NAME}:${release}-dev.c${CI_COMMIT_SHORT_SHA}" sleep 10
    - docker start daq-build-container
    - '(docker exec --user root daq-build-container sh -c "env | grep -i lib") >> build.env'
    - '(docker exec --user root daq-build-container sh -c "env | grep -i path") >> build.env'
    - docker cp -a daq-build-container:/opt/aavs ${CI_PROJECT_DIR}/aavs
    - docker cp -a daq-build-container:/usr/local/lib/libxgpu.so ${CI_PROJECT_DIR}/aavs/lib
    - docker stop daq-build-container
    - docker rm daq-build-container
  artifacts:
    paths:
      - ${CI_PROJECT_DIR}/aavs
    reports:
      dotenv: build.env


helmfile-lint:
  image: $SKA_K8S_TOOLS_BUILD_DEPLOY
  stage: lint
<<<<<<< HEAD
  tags:
    - ska-default
=======
>>>>>>> 2ce6596e
  before_script:
    - pip install --extra-index-url https://artefact.skao.int/repository/pypi-internal/simple ska-telmodel
  script:
    - make helmfile-lint


# This `python-test` job is wholesale copied from:
# - project: 'ska-telescope/templates-repository'
#   file: 'gitlab-ci/includes/python-test.gitlab-ci.yml'
# Any changes to these templates will NOT be reflected here.
python-test:
  image: $SKA_PYTHON_PYTANGO_BUILDER_IMAGE
  stage: test
  needs:
    job: oci-image-build
    artifacts: true
<<<<<<< HEAD
  tags:
    - ska-default
=======
>>>>>>> 2ce6596e
  before_script:
    - '[ -f .make/python.mk ] || (echo "File python.mk not included in Makefile; exit 1")'
    - 'make help | grep python-test'
    - poetry config virtualenvs.in-project true
    - echo "python-build Setting.. poetry config virtualenvs.create $POETRY_CONFIG_VIRTUALENVS_CREATE"
    - poetry config virtualenvs.create $POETRY_CONFIG_VIRTUALENVS_CREATE
    - |
      if [[ -f pyproject.toml ]]; then
        echo "python-test: Installing with poetry";
        time poetry install;
      else
        if  [[ -f requirements.txt ]]; then
          echo "python-test: Installing with pip";
          time pip3 install -r requirements.txt;
        fi;
      fi;
    - mkdir /opt/aavs
    - cp -R ${CI_PROJECT_DIR}/aavs /opt/
    - cp -R ${CI_PROJECT_DIR}/aavs/lib/libxgpu.so /usr/local/lib/
    - ls -lR /opt/aavs
  script:
    - make python-test;
  artifacts:
    name: "$CI_PROJECT_NAME-$CI_JOB_ID"
    paths:
      - build/
    reports:
      junit: build/reports/unit-tests.xml
    when: always
  rules:
    - exists:
        - pyproject.toml
        - setup.py
        - tests/requirements.txt
        - tests/pytest.ini<|MERGE_RESOLUTION|>--- conflicted
+++ resolved
@@ -82,11 +82,6 @@
 helmfile-lint:
   image: $SKA_K8S_TOOLS_BUILD_DEPLOY
   stage: lint
-<<<<<<< HEAD
-  tags:
-    - ska-default
-=======
->>>>>>> 2ce6596e
   before_script:
     - pip install --extra-index-url https://artefact.skao.int/repository/pypi-internal/simple ska-telmodel
   script:
@@ -103,11 +98,6 @@
   needs:
     job: oci-image-build
     artifacts: true
-<<<<<<< HEAD
-  tags:
-    - ska-default
-=======
->>>>>>> 2ce6596e
   before_script:
     - '[ -f .make/python.mk ] || (echo "File python.mk not included in Makefile; exit 1")'
     - 'make help | grep python-test'
