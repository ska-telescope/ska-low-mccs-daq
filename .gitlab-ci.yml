--- conflicted
+++ resolved
@@ -82,13 +82,8 @@
 helmfile-lint:
   image: $SKA_K8S_TOOLS_BUILD_DEPLOY
   stage: lint
-<<<<<<< HEAD
-  # tags:
-  #   - ska-default
-=======
   tags:
     - aws-ska-default
->>>>>>> 9032a3f9
   before_script:
     - pip install --extra-index-url https://artefact.skao.int/repository/pypi-internal/simple ska-telmodel
   script:
